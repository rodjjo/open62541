--- conflicted
+++ resolved
@@ -2462,7 +2462,17 @@
   esac
   ;;
 
-<<<<<<< HEAD
+gnu*)
+  version_type=linux # correct to gnu/linux during the next big refactor
+  need_lib_prefix=no
+  need_version=no
+  library_names_spec='${libname}${release}${shared_ext}$versuffix ${libname}${release}${shared_ext}${major} ${libname}${shared_ext}'
+  soname_spec='${libname}${release}${shared_ext}$major'
+  shlibpath_var=LD_LIBRARY_PATH
+  shlibpath_overrides_runpath=no
+  hardcode_into_libs=yes
+  ;;
+
 gnu*)
   version_type=linux
   need_lib_prefix=no
@@ -2473,8 +2483,6 @@
   hardcode_into_libs=yes
   ;;
 
-=======
->>>>>>> 41c80d0b
 haiku*)
   version_type=linux
   need_lib_prefix=no
@@ -2590,15 +2598,9 @@
   dynamic_linker=no
   ;;
 
-<<<<<<< HEAD
 # This must be Linux ELF.
-linux* | k*bsd*-gnu | kopensolaris*-gnu)
+linux* | k*bsd*-gnu | kopensolaris*-gnu | gnu*)
   version_type=linux
-=======
-# This must be glibc/ELF.
-linux* | k*bsd*-gnu | kopensolaris*-gnu | gnu*)
-  version_type=linux # correct to gnu/linux during the next big refactor
->>>>>>> 41c80d0b
   need_lib_prefix=no
   need_version=no
   library_names_spec='${libname}${release}${shared_ext}$versuffix ${libname}${release}${shared_ext}$major $libname${shared_ext}'
@@ -3238,13 +3240,8 @@
   lt_cv_deplibs_check_method=pass_all
   ;;
 
-<<<<<<< HEAD
 # This must be Linux ELF.
-linux* | k*bsd*-gnu | kopensolaris*-gnu)
-=======
-# This must be glibc/ELF.
 linux* | k*bsd*-gnu | kopensolaris*-gnu | gnu*)
->>>>>>> 41c80d0b
   lt_cv_deplibs_check_method=pass_all
   ;;
 
