dnl Process this file with autoconf to produce a configure script.

AC_PREREQ(2.59)
AC_INIT(OPCUAServer, 1.0)


AC_CANONICAL_SYSTEM
AM_INIT_AUTOMAKE()
AC_PROG_MAKE_SET
<<<<<<< HEAD
#if test -z $CFLAGS; then
#    CFLAGS='-O0'
#fi
=======
#default CFLAGS is -g -02
#reset it just to -g and make optimization dependend on --enable-debug
if test -z $CFLAGS; then
    CFLAGS='-g'
fi
>>>>>>> ac35d5c3
AC_PROG_CC
AC_PROG_LN_S
AM_PROG_CC_C_O
AC_CHECK_LIB([m],[exp],,AC_MSG_ERROR([Libm missing]))
PKG_CHECK_MODULES([CHECK], [check >= 0.9.12],[have_check="yes"],AC_MSG_WARN([Check not found or check version lower than 0.9.12; cannot run unit tests!])
[have_check="no"])
AM_CONDITIONAL([HAVE_CHECK], [test x"$have_check" = "xyes"])
AM_CONDITIONAL([TARGET_WIN],[test "${host_os}" = "mingw32"])
AM_CONDITIONAL([TARGET_LINUX],[test "${host_os}" = "linux-gnu" || test "${host_os}" = "linux"]) 
#adding platform-dependent information to compile flags
AM_COND_IF([TARGET_WIN],
    AC_DEFINE([WINDOWS])) #define WINDOWS is accessible from pre-processor

AM_COND_IF([TARGET_LINUX],
    AC_DEFINE([LINUX]))
   
AC_ARG_ENABLE(debug,
AS_HELP_STRING([--enable-debug],
               [enable debugging, default: no]),
[case "${enableval}" in
             yes) debug=true ;;
             no)  debug=false ;;
             *)   AC_MSG_ERROR([bad value ${enableval} for --enable-debug]) ;;
esac],
[debug=false])

AM_CONDITIONAL(DEBUG, test x"$debug" = x"true")
AM_COND_IF([DEBUG],
    AC_DEFINE([DEBUG])) #define DEBUG is accessible from pre-processor

   
AC_LIBTOOL_WIN32_DLL
AC_PROG_LIBTOOL
AC_CONFIG_MACRO_DIR([m4])
AC_CONFIG_FILES(Makefile src/Makefile tests/Makefile examples/src/Makefile)
AC_OUTPUT
<|MERGE_RESOLUTION|>--- conflicted
+++ resolved
@@ -7,17 +7,11 @@
 AC_CANONICAL_SYSTEM
 AM_INIT_AUTOMAKE()
 AC_PROG_MAKE_SET
-<<<<<<< HEAD
-#if test -z $CFLAGS; then
-#    CFLAGS='-O0'
-#fi
-=======
 #default CFLAGS is -g -02
 #reset it just to -g and make optimization dependend on --enable-debug
 if test -z $CFLAGS; then
     CFLAGS='-g'
 fi
->>>>>>> ac35d5c3
 AC_PROG_CC
 AC_PROG_LN_S
 AM_PROG_CC_C_O
