/*
 * This work is licensed under a Creative Commons CCZero 1.0 Universal License.
 * See http://creativecommons.org/publicdomain/zero/1.0/ for more information.
 */

#include <signal.h>
#include <errno.h> // errno, EINTR
#include <stdio.h>
#include <stdlib.h>
#include <string.h>
#include <unistd.h> //access

#define __USE_XOPEN2K
#ifdef UA_MULTITHREADING
# include <pthread.h>
#endif

#ifdef NOT_AMALGATED
# include <time.h>
# include "ua_types.h"
# include "ua_server.h"
# include "logger_stdout.h"
# include "networklayer_tcp.h"
#else
# include "open62541.h"
#endif

/****************************/
/* Server-related variables */
/****************************/

UA_Boolean running = 1;
UA_Logger logger;

/*************************/
/* Read-only data source */
/*************************/
static UA_StatusCode readTimeData(void *handle, UA_Boolean sourceTimeStamp,
                                  const UA_NumericRange *range, UA_DataValue *value) {
    if(range) {
        value->hasStatus = UA_TRUE;
        value->status = UA_STATUSCODE_BADINDEXRANGEINVALID;
        return UA_STATUSCODE_GOOD;
    }
	UA_DateTime *currentTime = UA_DateTime_new();
	if(!currentTime)
		return UA_STATUSCODE_BADOUTOFMEMORY;
	*currentTime = UA_DateTime_now();
	value->value.type = &UA_TYPES[UA_TYPES_DATETIME];
	value->value.arrayLength = -1;
	value->value.data = currentTime;
	value->value.arrayDimensionsSize = -1;
	value->value.arrayDimensions = NULL;
	value->hasValue = UA_TRUE;
	if(sourceTimeStamp) {
		value->hasSourceTimestamp = UA_TRUE;
		value->sourceTimestamp = *currentTime;
	}
	return UA_STATUSCODE_GOOD;
}

static void releaseTimeData(void *handle, UA_DataValue *value) {
    if(value->hasValue)
        UA_DateTime_delete((UA_DateTime*)value->value.data);
}

/*****************************/
/* Read-only CPU temperature */
/*      Only on Linux        */
/*****************************/
FILE* temperatureFile = NULL;
static UA_StatusCode readTemperature(void *handle, UA_Boolean sourceTimeStamp,
                                     const UA_NumericRange *range, UA_DataValue *value) {
    if(range) {
        value->hasStatus = UA_TRUE;
        value->status = UA_STATUSCODE_BADINDEXRANGEINVALID;
        return UA_STATUSCODE_GOOD;
    }

	UA_Double* currentTemperature = UA_Double_new();

	if(!currentTemperature)
		return UA_STATUSCODE_BADOUTOFMEMORY;

	fseek(temperatureFile, 0, SEEK_SET);

	if(fscanf(temperatureFile, "%lf", currentTemperature) != 1){
		UA_LOG_WARNING(logger, UA_LOGCATEGORY_USERLAND, "Can not parse temperature");
		exit(1);
	}

	*currentTemperature /= 1000.0;

	value->value.type = &UA_TYPES[UA_TYPES_DOUBLE];
	value->value.arrayLength = -1;
	value->value.data = currentTemperature;
	value->value.arrayDimensionsSize = -1;
	value->value.arrayDimensions = NULL;
	value->hasValue = UA_TRUE;
	return UA_STATUSCODE_GOOD;
}

static void releaseTemperature(void *handle, UA_DataValue *value) {
    if(value->hasValue)
        UA_Double_delete((UA_Double*)value->value.data);
}

/*************************/
/* Read-write status led */
/*************************/
#ifdef UA_MULTITHREADING
pthread_rwlock_t writeLock;
#endif
FILE* triggerFile = NULL;
FILE* ledFile = NULL;
UA_Boolean ledStatus = 0;

static UA_StatusCode readLedStatus(void *handle, UA_Boolean sourceTimeStamp,
                                   const UA_NumericRange *range, UA_DataValue *value) {
    if(range) {
        value->hasStatus = UA_TRUE;
        value->status = UA_STATUSCODE_BADINDEXRANGEINVALID;
        return UA_STATUSCODE_GOOD;
    }

	/* In order to reduce blocking time, we could alloc memory for every read
       and return a copy of the data. */
#ifdef UA_MULTITHREADING
	pthread_rwlock_rdlock(&writeLock);
#endif
	value->value.type = &UA_TYPES[UA_TYPES_BOOLEAN];
	value->value.arrayLength = -1;
	value->value.data = &ledStatus;
	value->value.arrayDimensionsSize = -1;
	value->value.arrayDimensions = NULL;
	value->hasValue = UA_TRUE;
	if(sourceTimeStamp) {
		value->sourceTimestamp = UA_DateTime_now();
		value->hasSourceTimestamp = UA_TRUE;
	}
	return UA_STATUSCODE_GOOD;
}

static void releaseLedStatus(void *handle, UA_DataValue *value) {
    if(!value->hasValue)
        return;
	/* If we allocated memory for a specific read, free the content of the
       variantdata. */
	value->value.arrayLength = -1;
	value->value.data = NULL;
#ifdef UA_MULTITHREADING
	pthread_rwlock_unlock(&writeLock);
#endif
}

static UA_StatusCode writeLedStatus(void *handle, const UA_Variant *data, const UA_NumericRange *range) {
    if(range)
        return UA_STATUSCODE_BADINDEXRANGEINVALID;
    
#ifdef UA_MULTITHREADING
	pthread_rwlock_wrlock(&writeLock);
#endif
	if(data->data)
		ledStatus = *(UA_Boolean*)data->data;

	if(triggerFile)
		fseek(triggerFile, 0, SEEK_SET);

	if(ledFile){
		if(ledStatus == 1){
			fprintf(ledFile, "%s", "1");
		} else {
			fprintf(ledFile, "%s", "0");
		}
		fflush(ledFile);
	}
#ifdef UA_MULTITHREADING
	pthread_rwlock_unlock(&writeLock);
#endif
	return UA_STATUSCODE_GOOD;
}

static void stopHandler(int sign) {
    UA_LOG_INFO(logger, UA_LOGCATEGORY_SERVER, "Received Ctrl-C\n");
	running = 0;
}

static UA_ByteString loadCertificate(void) {
	UA_ByteString certificate = UA_STRING_NULL;
	FILE *fp = NULL;
	//FIXME: a potiential bug of locating the certificate, we need to get the path from the server's config
	fp=fopen("server_cert.der", "rb");

	if(!fp) {
        errno = 0; // we read errno also from the tcp layer...
        return certificate;
    }

    fseek(fp, 0, SEEK_END);
    certificate.length = ftell(fp);
    certificate.data = malloc(certificate.length*sizeof(UA_Byte));
	if(!certificate.data)
		return certificate;

    fseek(fp, 0, SEEK_SET);
    if(fread(certificate.data, sizeof(UA_Byte), certificate.length, fp) < (size_t)certificate.length)
        UA_ByteString_deleteMembers(&certificate); // error reading the cert
    fclose(fp);

    return certificate;
}

int main(int argc, char** argv) {
	signal(SIGINT, stopHandler); /* catches ctrl-c */
#ifdef UA_MULTITHREADING
	pthread_rwlock_init(&writeLock, 0);
#endif

	UA_Server *server = UA_Server_new(UA_ServerConfig_standard);
	logger = Logger_Stdout_new();
	UA_Server_setLogger(server, logger);
    UA_ByteString certificate = loadCertificate();
    UA_Server_setServerCertificate(server, certificate);
    UA_ByteString_deleteMembers(&certificate);
	UA_Server_addNetworkLayer(server, ServerNetworkLayerTCP_new(UA_ConnectionConfig_standard, 16664));
<<<<<<< HEAD
    UA_UInt16 nsIndex = UA_Server_addNamespace(server, UA_ServerConfig_standard.Application_applicationURI);

	// print the status every 2 sec
	UA_WorkItem work = {.type = UA_WORKITEMTYPE_METHODCALL,
			.work.methodCall = {.method = printLedStatus, .data = NULL} };
	UA_Server_addRepeatedWorkItem(server, &work, 2000, NULL);
=======
>>>>>>> 0aaf46d6

	// add node with the datetime data source
	UA_DataSource dateDataSource = (UA_DataSource)
        {.handle = NULL,
		.read = readTimeData,
		.release = releaseTimeData,
		.write = NULL};
	const UA_QualifiedName dateName = UA_QUALIFIEDNAME(1, "current time");
	UA_Server_addDataSourceVariableNode(server, dateDataSource, dateName, UA_NODEID_NULL,
                                        UA_NODEID_NUMERIC(0, UA_NS0ID_OBJECTSFOLDER),
                                        UA_NODEID_NUMERIC(0, UA_NS0ID_ORGANIZES));

	//cpu temperature monitoring for linux machines
	if((temperatureFile = fopen("/sys/class/thermal/thermal_zone0/temp", "r"))){
		// add node with the data source
		UA_DataSource temperatureDataSource = (UA_DataSource)
    	    {.handle = NULL,
			.read = readTemperature,
			.release = releaseTemperature,
			.write = NULL};
		const UA_QualifiedName tempName = UA_QUALIFIEDNAME(1, "cpu temperature");
		UA_Server_addDataSourceVariableNode(server, temperatureDataSource, tempName, UA_NODEID_NULL,
                                            UA_NODEID_NUMERIC(0, UA_NS0ID_OBJECTSFOLDER),
                                            UA_NODEID_NUMERIC(0, UA_NS0ID_ORGANIZES));
	}

	//LED control for rpi
	if(  access("/sys/class/leds/led0/trigger", F_OK ) != -1
	  || access("/sys/class/leds/led0/brightness", F_OK ) != -1){
        if (	(triggerFile = fopen("/sys/class/leds/led0/trigger", "w"))
            && 	(ledFile = fopen("/sys/class/leds/led0/brightness", "w"))) {
            //setting led mode to manual
            fprintf(triggerFile, "%s", "none");
            fflush(triggerFile);

            //turning off led initially
            fprintf(ledFile, "%s", "1");
            fflush(ledFile);

            // add node with the LED status data source
            UA_DataSource ledStatusDataSource = (UA_DataSource)
                {.handle = NULL,
                .read = readLedStatus,
                .release = releaseLedStatus,
                .write = writeLedStatus};
            const UA_QualifiedName statusName = UA_QUALIFIEDNAME(0, "status LED");
            UA_Server_addDataSourceVariableNode(server, ledStatusDataSource, statusName, UA_NODEID_NULL,
                                                UA_NODEID_NUMERIC(0, UA_NS0ID_OBJECTSFOLDER),
                                                UA_NODEID_NUMERIC(0, UA_NS0ID_ORGANIZES));
        }else{
            UA_LOG_WARNING(logger, UA_LOGCATEGORY_USERLAND, "[Raspberry Pi] LED file exist, but I have no access (try to run server with sudo)");
        }
    }

	// add a static variable node to the adresspace
    UA_Variant *myIntegerVariant = UA_Variant_new();
    UA_Int32 myInteger = 42;
    UA_Variant_setScalarCopy(myIntegerVariant, &myInteger, &UA_TYPES[UA_TYPES_INT32]);
    const UA_QualifiedName myIntegerName = UA_QUALIFIEDNAME(1, "the answer");
    const UA_NodeId myIntegerNodeId = UA_NODEID_STRING(1, "the.answer");
    UA_NodeId parentNodeId = UA_NODEID_NUMERIC(0, UA_NS0ID_OBJECTSFOLDER);
    UA_NodeId parentReferenceNodeId = UA_NODEID_NUMERIC(0, UA_NS0ID_ORGANIZES);
    UA_Server_addVariableNode(server, myIntegerVariant, myIntegerName,
                              myIntegerNodeId, parentNodeId, parentReferenceNodeId);

   /**************/
   /* Demo Nodes */
   /**************/

#define DEMOID 50000
   UA_Server_addObjectNode(server,UA_QUALIFIEDNAME(1, "Demo"), UA_NODEID_NUMERIC(1, DEMOID), UA_NODEID_NUMERIC(0, UA_NS0ID_OBJECTSFOLDER), UA_NODEID_NUMERIC(0, UA_NS0ID_ORGANIZES), UA_NODEID_NUMERIC(0, UA_NS0ID_FOLDERTYPE));

#define SCALARID 50001
   UA_Server_addObjectNode(server,UA_QUALIFIEDNAME(1, "Scalar"), UA_NODEID_NUMERIC(1, SCALARID), UA_NODEID_NUMERIC(1, DEMOID), UA_NODEID_NUMERIC(0, UA_NS0ID_ORGANIZES), UA_NODEID_NUMERIC(0, UA_NS0ID_FOLDERTYPE));

#define ARRAYID 50002
   UA_Server_addObjectNode(server,UA_QUALIFIEDNAME(1, "Array"), UA_NODEID_NUMERIC(1, ARRAYID), UA_NODEID_NUMERIC(1, DEMOID), UA_NODEID_NUMERIC(0, UA_NS0ID_ORGANIZES), UA_NODEID_NUMERIC(0, UA_NS0ID_FOLDERTYPE));

   UA_UInt32 id = 51000; //running id in namespace 0
   for(UA_UInt32 type = 0; UA_IS_BUILTIN(type); type++) {
       if(type == UA_TYPES_VARIANT || type == UA_TYPES_DIAGNOSTICINFO)
           continue;
       //add a scalar node for every built-in type
        void *value = UA_new(&UA_TYPES[type]);
        UA_Variant *variant = UA_Variant_new();
        UA_Variant_setScalar(variant, value, &UA_TYPES[type]);
        char name[15];
        sprintf(name, "%02d", type);
        UA_QualifiedName myIntegerName = UA_QUALIFIEDNAME(1, name);
        UA_Server_addVariableNode(server, variant, myIntegerName, UA_NODEID_NUMERIC(1, ++id),
                                  UA_NODEID_NUMERIC(1, SCALARID), UA_NODEID_NUMERIC(0, UA_NS0ID_ORGANIZES));

        //add an array node for every built-in type
        UA_Variant *arrayvar = UA_Variant_new();
        UA_Variant_setArray(arrayvar, UA_Array_new(&UA_TYPES[type], 10), 10, &UA_TYPES[type]);
        UA_Server_addVariableNode(server, arrayvar, myIntegerName, UA_NODEID_NUMERIC(1, ++id),
                                  UA_NODEID_NUMERIC(1, ARRAYID), UA_NODEID_NUMERIC(0, UA_NS0ID_ORGANIZES));
   }

	//start server
	UA_StatusCode retval = UA_Server_run(server, 1, &running); //blocks until running=false

	//ctrl-c received -> clean up
	UA_Server_delete(server);

	if(temperatureFile)
		fclose(temperatureFile);

	if(triggerFile){
		fseek(triggerFile, 0, SEEK_SET);
		//setting led mode to default
		fprintf(triggerFile, "%s", "mmc0");
		fclose(triggerFile);
	}

	if(ledFile){
		fclose(ledFile);
	}

#ifdef UA_MULTITHREADING
	pthread_rwlock_destroy(&writeLock);
#endif

	return retval;
}<|MERGE_RESOLUTION|>--- conflicted
+++ resolved
@@ -223,15 +223,6 @@
     UA_Server_setServerCertificate(server, certificate);
     UA_ByteString_deleteMembers(&certificate);
 	UA_Server_addNetworkLayer(server, ServerNetworkLayerTCP_new(UA_ConnectionConfig_standard, 16664));
-<<<<<<< HEAD
-    UA_UInt16 nsIndex = UA_Server_addNamespace(server, UA_ServerConfig_standard.Application_applicationURI);
-
-	// print the status every 2 sec
-	UA_WorkItem work = {.type = UA_WORKITEMTYPE_METHODCALL,
-			.work.methodCall = {.method = printLedStatus, .data = NULL} };
-	UA_Server_addRepeatedWorkItem(server, &work, 2000, NULL);
-=======
->>>>>>> 0aaf46d6
 
 	// add node with the datetime data source
 	UA_DataSource dateDataSource = (UA_DataSource)
