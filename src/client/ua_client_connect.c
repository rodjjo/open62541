--- conflicted
+++ resolved
@@ -1237,16 +1237,6 @@
     return res;
 }
 
-<<<<<<< HEAD
-static void
-initSecurityPolicy(UA_Client *client) {
-    /* Already initialized */
-    if(client->channel.securityPolicy)
-        return;
-=======
-static UA_StatusCode
-initConnect(UA_Client *client);
-
 /* A workaround if the DiscoveryUrl returned by the FindServers service doesn't work.
  * Then default back to the initial EndpointUrl and pretend that was returned
  * by FindServers. */
@@ -1255,7 +1245,7 @@
     if(client->connectStatus == UA_STATUSCODE_GOOD)
         return;
     if(client->discoveryUrl.length == 0 ||
-       UA_String_equal(&client->discoveryUrl, &client->endpointUrl))
+       UA_String_equal(&client->discoveryUrl, &client->config.endpointUrl))
         return;
 
     UA_LOG_WARNING(&client->config.logger, UA_LOGCATEGORY_CLIENT,
@@ -1264,19 +1254,15 @@
                    (int)client->discoveryUrl.length, client->discoveryUrl.data);
 
     UA_String_clear(&client->discoveryUrl);
-    UA_String_copy(&client->endpointUrl, &client->discoveryUrl);
+    UA_String_copy(&client->config.endpointUrl, &client->discoveryUrl);
     client->connectStatus = UA_STATUSCODE_GOOD;
 }
 
-UA_StatusCode
-connectIterate(UA_Client *client, UA_UInt32 timeout) {
-    UA_LOG_TRACE(&client->config.logger, UA_LOGCATEGORY_CLIENT,
-                 "Client connect iterate");
-
-    /* Already connected */
-    if(client->sessionState == UA_SESSIONSTATE_ACTIVATED)
-        return UA_STATUSCODE_GOOD;
->>>>>>> 57ba890b
+static void
+initSecurityPolicy(UA_Client *client) {
+    /* Already initialized */
+    if(client->channel.securityPolicy)
+        return;
 
     client->channel.securityMode = client->config.endpoint.securityMode;
 
@@ -1321,7 +1307,6 @@
         /* Send HEL */
     case UA_SECURECHANNELSTATE_CONNECTED:
         client->connectStatus = sendHELMessage(client);
-<<<<<<< HEAD
         return;
 
         /* ACK receieved. Send OPN. */
@@ -1331,26 +1316,6 @@
 
         /* The channel is open -> continue with the Session handling */
     case UA_SECURECHANNELSTATE_OPEN:
-=======
-        if(client->connectStatus == UA_STATUSCODE_GOOD) {
-            client->channel.state = UA_SECURECHANNELSTATE_HEL_SENT;
-        } else {
-            client->connection.close(&client->connection);
-            client->connection.free(&client->connection);
-        }
-        fixBadDiscoveryUrl(client);
-        return client->connectStatus;
-    case UA_SECURECHANNELSTATE_ACK_RECEIVED:
-        client->connectStatus = sendOPNAsync(client, false);
-        fixBadDiscoveryUrl(client);
-        return client->connectStatus;
-    case UA_SECURECHANNELSTATE_HEL_SENT:
-    case UA_SECURECHANNELSTATE_OPN_SENT:
-        client->connectStatus = receiveResponseAsync(client, timeout);
-        fixBadDiscoveryUrl(client);
-        return client->connectStatus;
-    default:
->>>>>>> 57ba890b
         break;
 
         /* The connection is closed. Reset the SecureChannel and open a new TCP
@@ -1578,6 +1543,7 @@
 
     /* Trigger the next action from our end to fully open up the connection */
  continue_connect:
+    fixBadDiscoveryUrl(client);
     if(!isFullyConnected(client))
         connectActivity(client);
 
@@ -1588,6 +1554,7 @@
 
  refuse_connection:
     client->connectStatus = UA_STATUSCODE_BADCONNECTIONREJECTED;
+    fixBadDiscoveryUrl(client);
     notifyClientState(client);
     UA_UNLOCK(&client->clientMutex);
 }
@@ -1758,15 +1725,10 @@
     return client->connectStatus;
 }
 
-<<<<<<< HEAD
 static UA_StatusCode
 activateSessionSync(UA_Client *client) {
     UA_LOCK_ASSERT(&client->clientMutex, 1);
 
-=======
-UA_StatusCode
-connectSync(UA_Client *client) {
->>>>>>> 57ba890b
     UA_DateTime now = UA_DateTime_nowMonotonic();
     UA_DateTime maxDate = now + ((UA_DateTime)client->config.timeout * UA_DATETIME_MSEC);
 
