--- conflicted
+++ resolved
@@ -60,11 +60,7 @@
 
     if(current.length == 0) {
         /* throw everything away */
-<<<<<<< HEAD
-        UA_String_deleteMembers(&current);
-=======
         UA_ByteString_deleteMembers(&current);
->>>>>>> 780c42a2
         current.length = -1;
         return current;
     }
@@ -72,13 +68,8 @@
     if(end_pos == 0) {
         /* no complete message in current */
         connection->incompleteMessage = current;
-<<<<<<< HEAD
-        UA_String_init(current);
-    } else if(current.length != end_pos) {
-=======
         UA_ByteString_init(&current);
     } else if(current.length != (UA_Int32)end_pos) {
->>>>>>> 780c42a2
         /* there is an incomplete message at the end of current */
         connection->incompleteMessage.data = UA_malloc(current.length - end_pos);
         if(connection->incompleteMessage.data) {
