--- conflicted
+++ resolved
@@ -142,15 +142,10 @@
             continue;
 
         /* Session has timed out */
-<<<<<<< HEAD
         UA_EventLoop *el = server->config.eventLoop;
         UA_DateTime now = el->dateTime_nowMonotonic(el);
         if(now > current->session.validTill) {
-            UA_LOG_INFO_SESSION(&server->config.logger, &current->session,
-=======
-        if(UA_DateTime_nowMonotonic() > current->session.validTill) {
             UA_LOG_INFO_SESSION(server->config.logging, &current->session,
->>>>>>> 9073ee22
                                 "Client tries to use a session that has timed out");
             return NULL;
         }
@@ -172,15 +167,10 @@
             continue;
 
         /* Session has timed out */
-<<<<<<< HEAD
         UA_EventLoop *el = server->config.eventLoop;
         UA_DateTime now = el->dateTime_nowMonotonic(el);
         if(now > current->session.validTill) {
-            UA_LOG_INFO_SESSION(&server->config.logger, &current->session,
-=======
-        if(UA_DateTime_nowMonotonic() > current->session.validTill) {
             UA_LOG_INFO_SESSION(server->config.logging, &current->session,
->>>>>>> 9073ee22
                                 "Client tries to use a session that has timed out");
             return NULL;
         }
@@ -731,15 +721,10 @@
     }
 
     /* Has the session timed out? */
-<<<<<<< HEAD
     UA_EventLoop *el = server->config.eventLoop;
     UA_DateTime now = el->dateTime_nowMonotonic(el);
     if(session->validTill < now) {
-        UA_LOG_WARNING_SESSION(&server->config.logger, session,
-=======
-    if(session->validTill < UA_DateTime_nowMonotonic()) {
         UA_LOG_WARNING_SESSION(server->config.logging, session,
->>>>>>> 9073ee22
                                "ActivateSession: The Session has timed out");
         resp->responseHeader.serviceResult = UA_STATUSCODE_BADSESSIONIDINVALID;
         goto rejected;
