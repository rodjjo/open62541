--- conflicted
+++ resolved
@@ -271,15 +271,6 @@
         return UA_STATUSCODE_BADSECURITYCHECKSFAILED;
     }
 
-<<<<<<< HEAD
-    /* Check whether the nonce was reused */
-    if(channel->securityMode != UA_MESSAGESECURITYMODE_NONE &&
-       UA_ByteString_equal(&channel->remoteNonce, &request->clientNonce)) {
-        UA_LOG_ERROR_CHANNEL(&server->config.logger, channel,
-                             "The client reused the last nonce");
-        return UA_STATUSCODE_BADSECURITYCHECKSFAILED;
-    }
-=======
     /* Create a new SecurityToken. Will be switched over when the first message
      * is received. */
     channel->altSecurityToken = channel->securityToken;
@@ -290,7 +281,6 @@
         server->config.maxSecurityTokenLifetime : request->requestedLifetime;
     if(channel->altSecurityToken.revisedLifetime == 0) /* lifetime 0 -> return the max lifetime */
         channel->altSecurityToken.revisedLifetime = server->config.maxSecurityTokenLifetime;
->>>>>>> 320d71b7
 
     /* Replace the nonces */
     UA_ByteString_clear(&channel->remoteNonce);
