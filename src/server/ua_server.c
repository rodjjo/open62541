/* This Source Code Form is subject to the terms of the Mozilla Public
 * License, v. 2.0. If a copy of the MPL was not distributed with this
 * file, You can obtain one at http://mozilla.org/MPL/2.0/. 
 *
 *    Copyright 2014-2018 (c) Fraunhofer IOSB (Author: Julius Pfrommer)
 *    Copyright 2014-2017 (c) Florian Palm
 *    Copyright 2015-2016 (c) Sten Grüner
 *    Copyright 2015-2016 (c) Chris Iatrou
 *    Copyright 2015 (c) LEvertz
 *    Copyright 2015-2016 (c) Oleksiy Vasylyev
 *    Copyright 2016 (c) Julian Grothoff
 *    Copyright 2016-2017 (c) Stefan Profanter, fortiss GmbH
 *    Copyright 2016 (c) Lorenz Haas
 *    Copyright 2017 (c) frax2222
 *    Copyright 2017 (c) Mark Giraud, Fraunhofer IOSB
 *    Copyright 2018 (c) Hilscher Gesellschaft für Systemautomation mbH (Author: Martin Lang)
 *    Copyright 2019 (c) Kalycito Infotech Private Limited
 */

#include "ua_server_internal.h"

#ifdef UA_ENABLE_PUBSUB_INFORMATIONMODEL
#include "ua_pubsub_ns0.h"
#endif

#include "ua_pubsub_manager.h"

#ifdef UA_ENABLE_SUBSCRIPTIONS
#include "ua_subscription.h"
#endif

#ifdef UA_ENABLE_VALGRIND_INTERACTIVE
#include <valgrind/memcheck.h>
#endif

#define STARTCHANNELID 1
#define STARTTOKENID 1

/**********************/
/* Namespace Handling */
/**********************/

/* The NS1 Uri can be changed by the user to some custom string. This method is
 * called to initialize the NS1 Uri if it is not set before to the default
 * Application URI.
 *
 * This is done as soon as the Namespace Array is read or written via node value
 * read / write services, or UA_Server_addNamespace,
 * UA_Server_getNamespaceByName or UA_Server_run_startup is called.
 *
 * Therefore one has to set the custom NS1 URI before one of the previously
 * mentioned steps. */
void
setupNs1Uri(UA_Server *server) {
    if(!server->namespaces[1].data) {
        UA_String_copy(&server->config.applicationDescription.applicationUri,
                       &server->namespaces[1]);
    }
}

UA_UInt16 addNamespace(UA_Server *server, const UA_String name) {
    /* ensure that the uri for ns1 is set up from the app description */
    setupNs1Uri(server);

    /* Check if the namespace already exists in the server's namespace array */
    for(UA_UInt16 i = 0; i < server->namespacesSize; ++i) {
        if(UA_String_equal(&name, &server->namespaces[i]))
            return i;
    }

    /* Make the array bigger */
    UA_String *newNS = (UA_String*)UA_realloc(server->namespaces,
                                              sizeof(UA_String) * (server->namespacesSize + 1));
    if(!newNS)
        return 0;
    server->namespaces = newNS;

    /* Copy the namespace string */
    UA_StatusCode retval = UA_String_copy(&name, &server->namespaces[server->namespacesSize]);
    if(retval != UA_STATUSCODE_GOOD)
        return 0;

    /* Announce the change (otherwise, the array appears unchanged) */
    ++server->namespacesSize;
    return (UA_UInt16)(server->namespacesSize - 1);
}

UA_UInt16 UA_Server_addNamespace(UA_Server *server, const char* name) {
    /* Override const attribute to get string (dirty hack) */
    UA_String nameString;
    nameString.length = strlen(name);
    nameString.data = (UA_Byte*)(uintptr_t)name;
    UA_LOCK(&server->serviceMutex);
    UA_UInt16 retVal = addNamespace(server, nameString);
    UA_UNLOCK(&server->serviceMutex);
    return retVal;
}

UA_ServerConfig*
UA_Server_getConfig(UA_Server *server) {
  if(!server)
      return NULL;
  return &server->config;
}

UA_StatusCode
getNamespaceByName(UA_Server *server, const UA_String namespaceUri,
                   size_t *foundIndex) {
    /* ensure that the uri for ns1 is set up from the app description */
    setupNs1Uri(server);
    UA_StatusCode res = UA_STATUSCODE_BADNOTFOUND;
    for(size_t idx = 0; idx < server->namespacesSize; idx++) {
        if(UA_String_equal(&server->namespaces[idx], &namespaceUri)) {
            (*foundIndex) = idx;
            res = UA_STATUSCODE_GOOD;
            break;
        }
    }
    return res;
}

UA_StatusCode
UA_Server_getNamespaceByName(UA_Server *server, const UA_String namespaceUri,
                             size_t *foundIndex) {
    UA_LOCK(&server->serviceMutex);
    UA_StatusCode res = getNamespaceByName(server, namespaceUri, foundIndex);
    UA_UNLOCK(&server->serviceMutex);
    return res;
}

UA_StatusCode
UA_Server_forEachChildNodeCall(UA_Server *server, UA_NodeId parentNodeId,
                               UA_NodeIteratorCallback callback, void *handle) {
    UA_BrowseDescription bd;
    UA_BrowseDescription_init(&bd);
    bd.nodeId = parentNodeId;
    bd.browseDirection = UA_BROWSEDIRECTION_BOTH;
    bd.resultMask = UA_BROWSERESULTMASK_REFERENCETYPEID | UA_BROWSERESULTMASK_ISFORWARD;

    UA_BrowseResult br = UA_Server_browse(server, 0, &bd);
    UA_StatusCode res = br.statusCode;
    if(res != UA_STATUSCODE_GOOD) {
        UA_BrowseResult_clear(&br);
        return res;
    }

    for(size_t i = 0; i < br.referencesSize; i++) {
        if(!UA_ExpandedNodeId_isLocal(&br.references[i].nodeId))
            continue;
        res = callback(br.references[i].nodeId.nodeId, !br.references[i].isForward,
                       br.references[i].referenceTypeId, handle);
        if(res != UA_STATUSCODE_GOOD)
            break;
    }

    UA_BrowseResult_clear(&br);
    return res;
}

/********************/
/* Server Lifecycle */
/********************/

static void
serverExecuteRepeatedCallback(UA_Server *server, UA_ApplicationCallback cb,
                              void *callbackApplication, void *data);

/* The server needs to be stopped before it can be deleted */
void UA_Server_delete(UA_Server *server) {
    UA_LOCK(&server->serviceMutex);

    UA_Server_deleteSecureChannels(server);
    session_list_entry *current, *temp;
    LIST_FOREACH_SAFE(current, &server->sessions, pointers, temp) {
        UA_Server_removeSession(server, current, UA_DIAGNOSTICEVENT_CLOSE);
    }
    UA_Array_delete(server->namespaces, server->namespacesSize, &UA_TYPES[UA_TYPES_STRING]);

#ifdef UA_ENABLE_SUBSCRIPTIONS
    UA_MonitoredItem *mon, *mon_tmp;
    LIST_FOREACH_SAFE(mon, &server->localMonitoredItems, listEntry, mon_tmp) {
        LIST_REMOVE(mon, listEntry);
        UA_MonitoredItem_delete(server, mon);
    }

    /* Remove subscriptions without a session */
    UA_Subscription *sub, *sub_tmp;
    LIST_FOREACH_SAFE(sub, &server->subscriptions, serverListEntry, sub_tmp) {
        UA_Subscription_delete(server, sub);
    }
    UA_assert(server->monitoredItemsSize == 0);
    UA_assert(server->subscriptionsSize == 0);

#ifdef UA_ENABLE_SUBSCRIPTIONS_ALARMS_CONDITIONS
    UA_ConditionList_delete(server);
#endif

#endif

#ifdef UA_ENABLE_PUBSUB
    UA_PubSubManager_delete(server, &server->pubSubManager);
#endif

#ifdef UA_ENABLE_DISCOVERY
    UA_DiscoveryManager_clear(&server->discoveryManager, server);
#endif

#if UA_MULTITHREADING >= 100
    UA_AsyncManager_clear(&server->asyncManager, server);
#endif

    /* Clean up the Admin Session */
    UA_Session_clear(&server->adminSession, server);

    UA_UNLOCK(&server->serviceMutex); /* The timer has its own mutex */

    /* Execute all remaining delayed events and clean up the timer */
    UA_Timer_process(&server->timer, UA_DateTime_nowMonotonic() + 1,
             (UA_TimerExecutionCallback)serverExecuteRepeatedCallback, server);
    UA_Timer_clear(&server->timer);

    /* Clean up the config */
    UA_ServerConfig_clean(&server->config);

#if UA_MULTITHREADING >= 100
    UA_LOCK_DESTROY(&server->networkMutex);
    UA_LOCK_DESTROY(&server->serviceMutex);
#endif

    /* Delete the server itself */
    UA_free(server);
}

/* Recurring cleanup. Removing unused and timed-out channels and sessions */
static void
UA_Server_cleanup(UA_Server *server, void *_) {
    UA_LOCK(&server->serviceMutex);
    UA_DateTime nowMonotonic = UA_DateTime_nowMonotonic();
    UA_Server_cleanupSessions(server, nowMonotonic);
    UA_Server_cleanupTimedOutSecureChannels(server, nowMonotonic);
#ifdef UA_ENABLE_DISCOVERY
    UA_Discovery_cleanupTimedOut(server, nowMonotonic);
#endif
    UA_UNLOCK(&server->serviceMutex);
}

/********************/
/* Server Lifecycle */
/********************/

static UA_Server *
UA_Server_init(UA_Server *server) {
    UA_StatusCode res = UA_STATUSCODE_GOOD;
    
    if(!server->config.nodestore.getNode) {
        UA_LOG_FATAL(&server->config.logger, UA_LOGCATEGORY_SERVER,
                     "No Nodestore configured in the server");
        goto cleanup;
    }

    /* Init start time to zero, the actual start time will be sampled in
     * UA_Server_run_startup() */
    server->startTime = 0;

    /* Set a seed for non-cyptographic randomness */
#ifndef UA_ENABLE_DETERMINISTIC_RNG
    UA_random_seed((UA_UInt64)UA_DateTime_now());
#endif

#if UA_MULTITHREADING >= 100
    UA_LOCK_INIT(&server->networkMutex);
    UA_LOCK_INIT(&server->serviceMutex);
#endif

    /* Initialize the handling of repeated callbacks */
    UA_Timer_init(&server->timer);

    /* Initialize the adminSession */
    UA_Session_init(&server->adminSession);
    server->adminSession.sessionId.identifierType = UA_NODEIDTYPE_GUID;
    server->adminSession.sessionId.identifier.guid.data1 = 1;
    server->adminSession.validTill = UA_INT64_MAX;

    /* Create Namespaces 0 and 1
     * Ns1 will be filled later with the uri from the app description */
    server->namespaces = (UA_String *)UA_Array_new(2, &UA_TYPES[UA_TYPES_STRING]);
    if(!server->namespaces) {
        UA_Server_delete(server);
        return NULL;
    }
    server->namespaces[0] = UA_STRING_ALLOC("http://opcfoundation.org/UA/");
    server->namespaces[1] = UA_STRING_NULL;
    server->namespacesSize = 2;

    /* Initialize SecureChannel */
    TAILQ_INIT(&server->channels);
    /* TODO: use an ID that is likely to be unique after a restart */
    server->lastChannelId = STARTCHANNELID;
    server->lastTokenId = STARTTOKENID;

    /* Initialize Session Management */
    LIST_INIT(&server->sessions);
    server->sessionCount = 0;

#if UA_MULTITHREADING >= 100
    UA_AsyncManager_init(&server->asyncManager, server);
#endif

    /* Add a regular callback for cleanup and maintenance. With a 10s interval. */
    UA_Server_addRepeatedCallback(server, (UA_ServerCallback)UA_Server_cleanup, NULL,
                                  10000.0, NULL);

    /* Initialize namespace 0*/
    res = UA_Server_initNS0(server);
    if(res != UA_STATUSCODE_GOOD)
        goto cleanup;

#ifdef UA_ENABLE_PUBSUB
    /* Build PubSub information model */
#ifdef UA_ENABLE_PUBSUB_INFORMATIONMODEL
    UA_Server_initPubSubNS0(server);
#endif

#ifdef UA_ENABLE_PUBSUB_MONITORING
    /* setup default PubSub monitoring callbacks */
    res = UA_PubSubManager_setDefaultMonitoringCallbacks(&server->config.pubSubConfig.monitoringInterface);
    if(res != UA_STATUSCODE_GOOD)
        goto cleanup;
#endif /* UA_ENABLE_PUBSUB_MONITORING */
#endif /* UA_ENABLE_PUBSUB */
    return server;

 cleanup:
    UA_Server_delete(server);
    return NULL;
}

UA_Server *
UA_Server_newWithConfig(UA_ServerConfig *config) {
    if(!config)
        return NULL;
    UA_Server *server = (UA_Server *)UA_calloc(1, sizeof(UA_Server));
    if(!server) {
        UA_ServerConfig_clean(config);
        return NULL;
    }
    server->config = *config;


    /* The config might have been "moved" into the server struct. Ensure that
     * the logger pointer is correct. */
    for(size_t i = 0; i < server->config.securityPoliciesSize; i++)
        server->config.securityPolicies[i].logger = &server->config.logger;

    /* Reset the old config */
    memset(config, 0, sizeof(UA_ServerConfig));
    return UA_Server_init(server);
}

/* Returns if the server should be shut down immediately */
static UA_Boolean
setServerShutdown(UA_Server *server) {
    if(server->endTime != 0)
        return false;
    if(server->config.shutdownDelay == 0)
        return true;
    UA_LOG_WARNING(&server->config.logger, UA_LOGCATEGORY_SERVER,
                   "Shutting down the server with a delay of %i ms", (int)server->config.shutdownDelay);
    server->endTime = UA_DateTime_now() + (UA_DateTime)(server->config.shutdownDelay * UA_DATETIME_MSEC);
    return false;
}

/*******************/
/* Timed Callbacks */
/*******************/

UA_StatusCode
UA_Server_addTimedCallback(UA_Server *server, UA_ServerCallback callback,
                           void *data, UA_DateTime date, UA_UInt64 *callbackId) {
    UA_LOCK(&server->serviceMutex);
    UA_StatusCode retval =
        UA_Timer_addTimedCallback(&server->timer,
                                  (UA_ApplicationCallback)callback,
                                  server, data, date, callbackId);
    UA_UNLOCK(&server->serviceMutex);
    return retval;
}

UA_StatusCode
addRepeatedCallback(UA_Server *server, UA_ServerCallback callback,
                              void *data, UA_Double interval_ms,
                              UA_UInt64 *callbackId) {
    return UA_Timer_addRepeatedCallback(&server->timer,
                                        (UA_ApplicationCallback)callback,
                                         server, data, interval_ms, NULL,
                                         UA_TIMER_HANDLE_CYCLEMISS_WITH_CURRENTTIME, callbackId);
}

UA_StatusCode
UA_Server_addRepeatedCallback(UA_Server *server, UA_ServerCallback callback,
                              void *data, UA_Double interval_ms,
                              UA_UInt64 *callbackId) {
    UA_LOCK(&server->serviceMutex);
    UA_StatusCode retval =
        addRepeatedCallback(server, callback, data, interval_ms, callbackId);
    UA_UNLOCK(&server->serviceMutex);
    return retval;
}

UA_StatusCode
changeRepeatedCallbackInterval(UA_Server *server, UA_UInt64 callbackId,
                               UA_Double interval_ms) {
    return UA_Timer_changeRepeatedCallback(&server->timer, callbackId,
                                           interval_ms, NULL, UA_TIMER_HANDLE_CYCLEMISS_WITH_CURRENTTIME);
}

UA_StatusCode
UA_Server_changeRepeatedCallbackInterval(UA_Server *server, UA_UInt64 callbackId,
                                         UA_Double interval_ms) {
    UA_LOCK(&server->serviceMutex);
    UA_StatusCode retval =
        changeRepeatedCallbackInterval(server, callbackId, interval_ms);
    UA_UNLOCK(&server->serviceMutex);
    return retval;
}

void
removeCallback(UA_Server *server, UA_UInt64 callbackId) {
    UA_Timer_removeCallback(&server->timer, callbackId);
}

void
UA_Server_removeCallback(UA_Server *server, UA_UInt64 callbackId) {
    UA_LOCK(&server->serviceMutex);
    removeCallback(server, callbackId);
    UA_UNLOCK(&server->serviceMutex);
}

UA_StatusCode
UA_Server_updateCertificate(UA_Server *server,
                            const UA_ByteString *oldCertificate,
                            const UA_ByteString *newCertificate,
                            const UA_ByteString *newPrivateKey,
                            UA_Boolean closeSessions,
                            UA_Boolean closeSecureChannels) {

    if(!server || !oldCertificate || !newCertificate || !newPrivateKey)
        return UA_STATUSCODE_BADINTERNALERROR;

    if(closeSessions) {
        session_list_entry *current;
        LIST_FOREACH(current, &server->sessions, pointers) {
            if(UA_ByteString_equal(oldCertificate,
                                    &current->session.header.channel->securityPolicy->localCertificate)) {
                UA_LOCK(&server->serviceMutex);
                UA_Server_removeSessionByToken(server, &current->session.header.authenticationToken,
                                               UA_DIAGNOSTICEVENT_CLOSE);
                UA_UNLOCK(&server->serviceMutex);
            }
        }

    }

    if(closeSecureChannels) {
        channel_entry *entry;
        TAILQ_FOREACH(entry, &server->channels, pointers) {
            if(UA_ByteString_equal(&entry->channel.securityPolicy->localCertificate, oldCertificate))
                UA_Server_closeSecureChannel(server, &entry->channel, UA_DIAGNOSTICEVENT_CLOSE);
        }
    }

    size_t i = 0;
    while(i < server->config.endpointsSize) {
        UA_EndpointDescription *ed = &server->config.endpoints[i];
        if(UA_ByteString_equal(&ed->serverCertificate, oldCertificate)) {
            UA_String_clear(&ed->serverCertificate);
            UA_String_copy(newCertificate, &ed->serverCertificate);
            UA_SecurityPolicy *sp = getSecurityPolicyByUri(server,
                            &server->config.endpoints[i].securityPolicyUri);
            if(!sp)
                return UA_STATUSCODE_BADINTERNALERROR;
            sp->updateCertificateAndPrivateKey(sp, *newCertificate, *newPrivateKey);
        }
        i++;
    }

    return UA_STATUSCODE_GOOD;
}

/***************************/
/* Server lookup functions */
/***************************/

UA_SecurityPolicy *
getSecurityPolicyByUri(const UA_Server *server, const UA_ByteString *securityPolicyUri) {
    for(size_t i = 0; i < server->config.securityPoliciesSize; i++) {
        UA_SecurityPolicy *securityPolicyCandidate = &server->config.securityPolicies[i];
        if(UA_ByteString_equal(securityPolicyUri, &securityPolicyCandidate->policyUri))
            return securityPolicyCandidate;
    }
    return NULL;
}

#ifdef UA_ENABLE_ENCRYPTION
/* The local ApplicationURI has to match the certificates of the
 * SecurityPolicies */
static UA_StatusCode
verifyServerApplicationURI(const UA_Server *server) {
    for(size_t i = 0; i < server->config.securityPoliciesSize; i++) {
        UA_SecurityPolicy *sp = &server->config.securityPolicies[i];
        UA_StatusCode retval = server->config.certificateVerification.
            verifyApplicationURI(server->config.certificateVerification.context,
                                 &sp->localCertificate,
                                 &server->config.applicationDescription.applicationUri);
        if(retval != UA_STATUSCODE_GOOD) {
            UA_LOG_ERROR(&server->config.logger, UA_LOGCATEGORY_SERVER,
                         "The configured ApplicationURI \"%.*s\"does not match the "
                         "ApplicationURI specified in the certificate for the "
                         "SecurityPolicy %.*s",
                         (int)server->config.applicationDescription.applicationUri.length,
                         server->config.applicationDescription.applicationUri.data,
                         (int)sp->policyUri.length, sp->policyUri.data);
            return retval;
        }
    }
    return UA_STATUSCODE_GOOD;
}
#endif

UA_ServerStatistics UA_Server_getStatistics(UA_Server *server)
{
   return server->serverStats;
}

/********************/
/* Main Server Loop */
/********************/

#define UA_MAXTIMEOUT 50 /* Max timeout in ms between main-loop iterations */

/* Start: Spin up the workers and the network layer and sample the server's
 *        start time.
 * Iterate: Process repeated callbacks and events in the network layer. This
 *          part can be driven from an external main-loop in an event-driven
 *          single-threaded architecture.
 * Stop: Stop workers, finish all callbacks, stop the network layer, clean up */

UA_StatusCode
UA_Server_run_startup(UA_Server *server) {

#ifdef FUZZING_BUILD_MODE_UNSAFE_FOR_PRODUCTION
    /* Prominently warn user that fuzzing build is enabled. This will tamper with authentication tokens and other important variables
     * E.g. if fuzzing is enabled, and two clients are connected, subscriptions do not work properly,
     * since the tokens will be overridden to allow easier fuzzing. */
    UA_LOG_FATAL(&server->config.logger, UA_LOGCATEGORY_SERVER,
                 "Server was built with unsafe fuzzing mode. "
                 "This should only be used for specific fuzzing builds.");
#endif

    /* ensure that the uri for ns1 is set up from the app description */
    setupNs1Uri(server);

    /* write ServerArray with same ApplicationURI value as NamespaceArray */
    UA_StatusCode retVal =
        writeNs0VariableArray(server, UA_NS0ID_SERVER_SERVERARRAY,
                              &server->config.applicationDescription.applicationUri,
                              1, &UA_TYPES[UA_TYPES_STRING]);
    if(retVal != UA_STATUSCODE_GOOD)
        return retVal;

    if(server->state > UA_SERVERLIFECYCLE_FRESH)
        return UA_STATUSCODE_GOOD;

    /* At least one endpoint has to be configured */
    if(server->config.endpointsSize == 0) {
        UA_LOG_WARNING(&server->config.logger, UA_LOGCATEGORY_SERVER,
                       "There has to be at least one endpoint.");
    }

    /* Initialized discovery */
#ifdef UA_ENABLE_DISCOVERY
    UA_DiscoveryManager_init(&server->discoveryManager, server);
#endif

    /* Does the ApplicationURI match the local certificates? */
#ifdef UA_ENABLE_ENCRYPTION
    retVal = verifyServerApplicationURI(server);
    if(retVal != UA_STATUSCODE_GOOD)
        return retVal;
#endif

    /* Sample the start time and set it to the Server object */
    server->startTime = UA_DateTime_now();
    UA_Variant var;
    UA_Variant_init(&var);
    UA_Variant_setScalar(&var, &server->startTime, &UA_TYPES[UA_TYPES_DATETIME]);
    UA_Server_writeValue(server,
                         UA_NODEID_NUMERIC(0, UA_NS0ID_SERVER_SERVERSTATUS_STARTTIME),
                         var);

    /* Start the networklayers */
    UA_StatusCode result = UA_STATUSCODE_GOOD;
    for(size_t i = 0; i < server->config.networkLayersSize; ++i) {
        UA_ServerNetworkLayer *nl = &server->config.networkLayers[i];
        nl->statistics = &server->serverStats.ns;
        result |= nl->start(nl, &server->config.logger, &server->config.customHostname);
    }
    if(result != UA_STATUSCODE_GOOD)
        return result;

    /* Update the application description to match the previously added
     * discovery urls. We can only do this after the network layer is started
     * since it inits the discovery url */
    if(server->config.applicationDescription.discoveryUrlsSize != 0) {
        UA_Array_delete(server->config.applicationDescription.discoveryUrls,
                        server->config.applicationDescription.discoveryUrlsSize,
                        &UA_TYPES[UA_TYPES_STRING]);
        server->config.applicationDescription.discoveryUrlsSize = 0;
    }
    server->config.applicationDescription.discoveryUrls = (UA_String *)
        UA_Array_new(server->config.networkLayersSize, &UA_TYPES[UA_TYPES_STRING]);
    if(!server->config.applicationDescription.discoveryUrls)
        return UA_STATUSCODE_BADOUTOFMEMORY;
    server->config.applicationDescription.discoveryUrlsSize =
        server->config.networkLayersSize;
    for(size_t i = 0; i < server->config.applicationDescription.discoveryUrlsSize; i++) {
        UA_ServerNetworkLayer *nl = &server->config.networkLayers[i];
        UA_String_copy(&nl->discoveryUrl,
                       &server->config.applicationDescription.discoveryUrls[i]);
    }

    /* Start the multicast discovery server */
#ifdef UA_ENABLE_DISCOVERY_MULTICAST
    if(server->config.mdnsEnabled)
        startMulticastDiscoveryServer(server);
#endif

    server->state = UA_SERVERLIFECYCLE_FRESH;

    return result;
}

static void
serverExecuteRepeatedCallback(UA_Server *server, UA_ApplicationCallback cb,
                              void *callbackApplication, void *data) {
    /* Service mutex is not set inside the timer that triggers the callback */
<<<<<<< HEAD
    UA_LOCK_ASSERT(&server->serviceMutex, 0);
=======
    /* The following check can't be used since another thread can take the
     * serviceMutex during a server_iterate_call. */
    //UA_LOCK_ASSERT(server->serviceMutex, 0);
>>>>>>> 98203120
    cb(callbackApplication, data);
}

UA_UInt16
UA_Server_run_iterate(UA_Server *server, UA_Boolean waitInternal) {
    /* Process repeated work */
    UA_DateTime now = UA_DateTime_nowMonotonic();
    UA_DateTime nextRepeated = UA_Timer_process(&server->timer, now,
                     (UA_TimerExecutionCallback)serverExecuteRepeatedCallback, server);
    UA_DateTime latest = now + (UA_MAXTIMEOUT * UA_DATETIME_MSEC);
    if(nextRepeated > latest)
        nextRepeated = latest;

    UA_UInt16 timeout = 0;

    /* round always to upper value to avoid timeout to be set to 0
    * if(nextRepeated - now) < (UA_DATETIME_MSEC/2) */
    if(waitInternal)
        timeout = (UA_UInt16)(((nextRepeated - now) + (UA_DATETIME_MSEC - 1)) / UA_DATETIME_MSEC);

    /* Listen on the networklayer */
    for(size_t i = 0; i < server->config.networkLayersSize; ++i) {
        UA_ServerNetworkLayer *nl = &server->config.networkLayers[i];
        nl->listen(nl, server, timeout);
    }

#if defined(UA_ENABLE_PUBSUB_MQTT)
    /* Listen on the pubsublayer, but only if the yield function is set */
    UA_PubSubConnection *connection;
    TAILQ_FOREACH(connection, &server->pubSubManager.connections, listEntry){
        UA_PubSubConnection *ps = connection;
        if(ps && ps->channel->yield){
            ps->channel->yield(ps->channel, timeout);
        }
    }
#endif

    UA_LOCK(&server->serviceMutex);

#if defined(UA_ENABLE_DISCOVERY_MULTICAST) && (UA_MULTITHREADING < 200)
    if(server->config.mdnsEnabled) {
        /* TODO multicastNextRepeat does not consider new input data (requests)
         * on the socket. It will be handled on the next call. if needed, we
         * need to use select with timeout on the multicast socket
         * server->mdnsSocket (see example in mdnsd library) on higher level. */
        UA_DateTime multicastNextRepeat = 0;
        UA_StatusCode hasNext =
            iterateMulticastDiscoveryServer(server, &multicastNextRepeat, true);
        if(hasNext == UA_STATUSCODE_GOOD && multicastNextRepeat < nextRepeated)
            nextRepeated = multicastNextRepeat;
    }
#endif

    UA_UNLOCK(&server->serviceMutex);

    now = UA_DateTime_nowMonotonic();
    timeout = 0;
    if(nextRepeated > now)
        timeout = (UA_UInt16)((nextRepeated - now) / UA_DATETIME_MSEC);
    return timeout;
}

UA_StatusCode
UA_Server_run_shutdown(UA_Server *server) {
    /* Stop the netowrk layer */
    for(size_t i = 0; i < server->config.networkLayersSize; ++i) {
        UA_ServerNetworkLayer *nl = &server->config.networkLayers[i];
        nl->stop(nl, server);
    }

#ifdef UA_ENABLE_DISCOVERY_MULTICAST
    /* Stop multicast discovery */
    if(server->config.mdnsEnabled)
        stopMulticastDiscoveryServer(server);
#endif

    return UA_STATUSCODE_GOOD;
}

static UA_Boolean
testShutdownCondition(UA_Server *server) {
    if(server->endTime == 0)
        return false;
    return (UA_DateTime_now() > server->endTime);
}

UA_StatusCode
UA_Server_run(UA_Server *server, const volatile UA_Boolean *running) {
    UA_StatusCode retval = UA_Server_run_startup(server);
    if(retval != UA_STATUSCODE_GOOD)
        return retval;
#ifdef UA_ENABLE_VALGRIND_INTERACTIVE
    size_t loopCount = 0;
#endif
    while(!testShutdownCondition(server)) {
#ifdef UA_ENABLE_VALGRIND_INTERACTIVE
        if(loopCount == 0) {
            VALGRIND_DO_LEAK_CHECK;
        }
        ++loopCount;
        loopCount %= UA_VALGRIND_INTERACTIVE_INTERVAL;
#endif
        UA_Server_run_iterate(server, true);
        if(!*running) {
            if(setServerShutdown(server))
                break;
        }
    }
    return UA_Server_run_shutdown(server);
}<|MERGE_RESOLUTION|>--- conflicted
+++ resolved
@@ -644,13 +644,9 @@
 serverExecuteRepeatedCallback(UA_Server *server, UA_ApplicationCallback cb,
                               void *callbackApplication, void *data) {
     /* Service mutex is not set inside the timer that triggers the callback */
-<<<<<<< HEAD
-    UA_LOCK_ASSERT(&server->serviceMutex, 0);
-=======
     /* The following check can't be used since another thread can take the
      * serviceMutex during a server_iterate_call. */
-    //UA_LOCK_ASSERT(server->serviceMutex, 0);
->>>>>>> 98203120
+    //UA_LOCK_ASSERT(&server->serviceMutex, 0);
     cb(callbackApplication, data);
 }
 
