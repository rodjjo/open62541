#include "ua_server_internal.h"
#include "ua_services.h"
#include "ua_statuscodes.h"

#include "ua_namespace_0.h"
#include "ua_util.h"
<<<<<<< HEAD
#include "ua_namespace_manager.h"

void Service_Browse(UA_Server *server, UA_Session *session,
                    const UA_BrowseRequest *request, UA_BrowseResponse *response) {
    UA_Int32 *numberOfFoundIndices;
    UA_UInt16 *associatedIndices;
    UA_UInt32 differentNamespaceIndexCount = 0;
	UA_assert(server != UA_NULL && session != UA_NULL && request != UA_NULL && response != UA_NULL);

=======

/* Releases the current node, even if it was supplied as an argument. */
static UA_StatusCode fillReferenceDescription(UA_NodeStore *ns, const UA_Node *currentNode, UA_ReferenceNode *reference,
                                              UA_UInt32 resultMask, UA_ReferenceDescription *referenceDescription) {
    UA_ReferenceDescription_init(referenceDescription);
    if(!currentNode && resultMask != 0) {
        if(UA_NodeStore_get(ns, &reference->targetId.nodeId, &currentNode) != UA_STATUSCODE_GOOD)
            return UA_STATUSCODE_BADINTERNALERROR;
    }

    UA_StatusCode retval = UA_STATUSCODE_GOOD;
    retval |= UA_NodeId_copy(&currentNode->nodeId, &referenceDescription->nodeId.nodeId);
    //TODO: ExpandedNodeId is mocked up
    referenceDescription->nodeId.serverIndex = 0;
    referenceDescription->nodeId.namespaceUri.length = -1;

    if(resultMask & UA_BROWSERESULTMASK_REFERENCETYPEID)
        retval |= UA_NodeId_copy(&reference->referenceTypeId, &referenceDescription->referenceTypeId);
    if(resultMask & UA_BROWSERESULTMASK_ISFORWARD)
        referenceDescription->isForward = !reference->isInverse;
    if(resultMask & UA_BROWSERESULTMASK_NODECLASS)
        retval |= UA_NodeClass_copy(&currentNode->nodeClass, &referenceDescription->nodeClass);
    if(resultMask & UA_BROWSERESULTMASK_BROWSENAME)
        retval |= UA_QualifiedName_copy(&currentNode->browseName, &referenceDescription->browseName);
    if(resultMask & UA_BROWSERESULTMASK_DISPLAYNAME)
        retval |= UA_LocalizedText_copy(&currentNode->displayName, &referenceDescription->displayName);
    if(resultMask & UA_BROWSERESULTMASK_TYPEDEFINITION && currentNode->nodeClass != UA_NODECLASS_OBJECT &&
       currentNode->nodeClass != UA_NODECLASS_VARIABLE) {
        for(UA_Int32 i = 0;i < currentNode->referencesSize;i++) {
            UA_ReferenceNode *ref = &currentNode->references[i];
            if(ref->referenceTypeId.identifier.numeric == 40 /* hastypedefinition */) {
                retval |= UA_ExpandedNodeId_copy(&ref->targetId, &referenceDescription->typeDefinition);
                break;
            }
        }
    }

    if(currentNode)
        UA_NodeStore_release(currentNode);
    if(retval)
        UA_ReferenceDescription_deleteMembers(referenceDescription);
    return retval;
}

/* Tests if the node is relevant an shall be returned. If the targetNode needs
   to be retrieved from the nodestore to determine this, the targetNode is
   returned if the node is relevant. */
static UA_Boolean isRelevantTargetNode(UA_NodeStore *ns, const UA_BrowseDescription *browseDescription, UA_Boolean returnAll,
                                       UA_ReferenceNode *reference, const UA_Node **currentNode,
                                       UA_NodeId *relevantRefTypes, UA_UInt32 relevantRefTypesCount) {
    // 1) Test Browse direction
    if(reference->isInverse == UA_TRUE && browseDescription->browseDirection == UA_BROWSEDIRECTION_FORWARD)
        return UA_FALSE;

    else if(reference->isInverse == UA_FALSE && browseDescription->browseDirection == UA_BROWSEDIRECTION_INVERSE)
        return UA_FALSE;

    // 2) Test if the reference type is relevant
    UA_Boolean isRelevant = returnAll;
    if(!isRelevant) {
        for(UA_UInt32 i = 0;i < relevantRefTypesCount;i++) {
            if(UA_NodeId_equal(&reference->referenceTypeId, &relevantRefTypes[i]))
                isRelevant = UA_TRUE;
        }
        if(!isRelevant)
            return UA_FALSE;
    }

    // 3) Test if the target nodeClass is relevant
    if(browseDescription->nodeClassMask == 0)
        return UA_TRUE; // the node is relevant, but we didn't need to get it from the nodestore yet.

    if(UA_NodeStore_get(ns, &reference->targetId.nodeId, currentNode) != UA_STATUSCODE_GOOD)
        return UA_FALSE;

    if(((*currentNode)->nodeClass & browseDescription->nodeClassMask) == 0) {
        UA_NodeStore_release(*currentNode);
        return UA_FALSE;
    }

    // the node is relevant and was retrieved from the nodestore, do not release it.
    return UA_TRUE;
}

/* We do not search across namespaces so far. The id of the root-referencetype
   is returned in the array also. */
static UA_StatusCode findRelevantReferenceTypes(UA_NodeStore *ns, const UA_NodeId *rootReferenceType,
                                                UA_NodeId **referenceTypes, UA_UInt32 *referenceTypesSize) {
    /* The references form a tree. We walk the tree by adding new nodes to the end of the array. */
    UA_UInt32 currentIndex = 0;
    UA_UInt32 currentLastIndex = 0;
    UA_UInt32 currentArraySize = 20; // should be more than enough. if not, increase the array size.
    UA_NodeId *typeArray = UA_alloc(sizeof(UA_NodeId) * currentArraySize);
    if(!typeArray)
        return UA_STATUSCODE_BADOUTOFMEMORY;

    UA_StatusCode retval = UA_STATUSCODE_GOOD;
    retval |= UA_NodeId_copy(rootReferenceType, &typeArray[0]);
    if(retval) {
        UA_free(typeArray);
        return UA_STATUSCODE_BADOUTOFMEMORY;
    }
        
    const UA_ReferenceTypeNode *node;
    do {
        retval |= UA_NodeStore_get(ns, &typeArray[currentIndex], (const UA_Node **)&node);
        if(retval)
            break;
        if(node->nodeClass != UA_NODECLASS_REFERENCETYPE) // subtypes of referencestypes are always referencestypes?
            continue;

        // Find subtypes of the current referencetype
        for(UA_Int32 i = 0; i < node->referencesSize && retval == UA_STATUSCODE_GOOD; i++) {
            if(node->references[i].referenceTypeId.identifier.numeric != 45 /* HasSubtype */ ||
               node->references[i].isInverse == UA_TRUE)
                continue;

            if(currentLastIndex + 1 >= currentArraySize) {
                // we need to resize the array
                UA_NodeId *newArray = UA_alloc(sizeof(UA_NodeId) * currentArraySize * 2);
                if(newArray) {
                    memcpy(newArray, typeArray, sizeof(UA_NodeId) * currentArraySize);
                    currentArraySize *= 2;
                    UA_free(typeArray);
                    typeArray = newArray;
                } else {
                    retval = UA_STATUSCODE_BADOUTOFMEMORY;
                    break;
                }
            }

            // ok, we have space to add the new referencetype.
            retval |= UA_NodeId_copy(&node->references[i].targetId.nodeId, &typeArray[++currentLastIndex]);
            if(retval)
                currentLastIndex--; // undo if we need to delete the typeArray
        }
        UA_NodeStore_release((UA_Node*)node);
    } while(++currentIndex <= currentLastIndex && retval == UA_STATUSCODE_GOOD);

    if(retval)
        UA_Array_delete(typeArray, currentLastIndex, &UA_TYPES[UA_NODEID]);
    else {
        *referenceTypes = typeArray;
        *referenceTypesSize = currentLastIndex + 1;
    }
    
    return retval;
}

/* Results for a single browsedescription. */
static void getBrowseResult(UA_NodeStore *ns, const UA_BrowseDescription *browseDescription,
                            UA_UInt32 maxReferences, UA_BrowseResult *browseResult) {
    UA_UInt32  relevantReferenceTypesSize = 0;
    UA_NodeId *relevantReferenceTypes = UA_NULL;

    // if the referencetype is null, all referencetypes are returned
    UA_Boolean returnAll = UA_NodeId_isNull(&browseDescription->referenceTypeId);
    if(!returnAll) {
        if(browseDescription->includeSubtypes) {
            browseResult->statusCode = findRelevantReferenceTypes(ns, &browseDescription->referenceTypeId,
                                                                  &relevantReferenceTypes, &relevantReferenceTypesSize);
            if(browseResult->statusCode != UA_STATUSCODE_GOOD)
                return;
        } else {
            relevantReferenceTypes = (UA_NodeId*)&browseDescription->referenceTypeId; // is const
            relevantReferenceTypesSize = 1;
        }
    }

    const UA_Node *parentNode;
    if(UA_NodeStore_get(ns, &browseDescription->nodeId, &parentNode) != UA_STATUSCODE_GOOD) {
        browseResult->statusCode = UA_STATUSCODE_BADNODEIDUNKNOWN;
        if(!returnAll && browseDescription->includeSubtypes)
            UA_Array_delete(relevantReferenceTypes, relevantReferenceTypesSize, &UA_TYPES[UA_NODEID]);
        return;
    }

    // 0 => unlimited references
    if(maxReferences == 0 || maxReferences > UA_INT32_MAX || (UA_Int32)maxReferences > parentNode->referencesSize)
        maxReferences = parentNode->referencesSize;

    /* We allocate an array that is probably too big. But since most systems
       have more than enough memory, this has zero impact on speed and
       performance. Call Array_delete with the actual content size! */
    browseResult->references = UA_alloc(sizeof(UA_ReferenceDescription) * maxReferences);
    if(!browseResult->references) {
        browseResult->statusCode = UA_STATUSCODE_BADOUTOFMEMORY;
    } else {
        UA_UInt32 currentRefs = 0;
        for(UA_Int32 i = 0;i < parentNode->referencesSize && currentRefs < maxReferences;i++) {
            // 1) Is the node relevant? This might retrieve the node from the nodestore
            const UA_Node *currentNode = UA_NULL;
            if(!isRelevantTargetNode(ns, browseDescription, returnAll, &parentNode->references[i], &currentNode,
                                     relevantReferenceTypes, relevantReferenceTypesSize))
                continue;

            // 2) Fill the reference description. This also releases the current node.
            if(fillReferenceDescription(ns, currentNode, &parentNode->references[i], browseDescription->resultMask,
                                        &browseResult->references[currentRefs]) != UA_STATUSCODE_GOOD) {
                UA_Array_delete(browseResult->references, currentRefs, &UA_TYPES[UA_REFERENCEDESCRIPTION]);
                currentRefs = 0;
                browseResult->references = UA_NULL;
                browseResult->statusCode = UA_STATUSCODE_UNCERTAINNOTALLNODESAVAILABLE;
                break;
            }
            currentRefs++;
        }
        browseResult->referencesSize = currentRefs;
    }

    UA_NodeStore_release(parentNode);
    if(!returnAll && browseDescription->includeSubtypes)
        UA_Array_delete(relevantReferenceTypes, relevantReferenceTypesSize, &UA_TYPES[UA_NODEID]);
}

void Service_Browse(UA_Server *server, UA_Session *session, const UA_BrowseRequest *request, UA_BrowseResponse *response) {
>>>>>>> e4a17a34
    if(request->nodesToBrowseSize <= 0) {
        response->responseHeader.serviceResult = UA_STATUSCODE_BADNOTHINGTODO;
        return;
    }

    UA_StatusCode retval = UA_Array_new((void**)&response->results, request->nodesToBrowseSize, &UA_TYPES[UA_BROWSERESULT]);
    if(retval) {
        response->responseHeader.serviceResult = retval;
        return;
    }

    response->resultsSize = request->nodesToBrowseSize;
<<<<<<< HEAD
    if(UA_Array_new((void **)&numberOfFoundIndices,request->nodesToBrowseSize,&UA_[UA_UINT32]) != UA_STATUSCODE_GOOD){
    	response->responseHeader.serviceResult = UA_STATUSCODE_BADOUTOFMEMORY;
    	return ;
    }

    if(UA_Array_new((void **)&associatedIndices,request->nodesToBrowseSize,&UA_[UA_UINT16]) != UA_STATUSCODE_GOOD){
    	response->responseHeader.serviceResult = UA_STATUSCODE_BADOUTOFMEMORY;
    	return ;
    }

    BUILD_INDEX_ARRAYS(request->nodesToBrowseSize,request->nodesToBrowse,nodeId,differentNamespaceIndexCount,associatedIndices,numberOfFoundIndices);

	UA_UInt32 *browseDescriptionIndices;
    if(UA_Array_new((void **)&browseDescriptionIndices,request->nodesToBrowseSize,&UA_[UA_UINT32]) != UA_STATUSCODE_GOOD){
    	response->responseHeader.serviceResult = UA_STATUSCODE_BADOUTOFMEMORY;
    	return ;
    }

    for(UA_UInt32 i = 0; i < differentNamespaceIndexCount; i++){
    	UA_Namespace *tmpNamespace;
    	UA_NamespaceManager_getNamespace(server->namespaceManager,associatedIndices[i],&tmpNamespace);
    	if(tmpNamespace != UA_NULL){

    	    //build up index array for each read operation onto a different namespace
    	    UA_UInt32 n = 0;
    	    for(UA_Int32 j = 0; j < request->nodesToBrowseSize; j++){
    	    	if(request->nodesToBrowse[j].nodeId.namespaceIndex == associatedIndices[i]){
    	    		browseDescriptionIndices[n] = j;
					n++;
    	    	}
    	    }
    	    //call read for every namespace
    		tmpNamespace->nodeStore->browseNodes(&request->requestHeader,
    				request->nodesToBrowse,
    				browseDescriptionIndices,
    				numberOfFoundIndices[i],
    				request->requestedMaxReferencesPerNode,
    				response->results,
    				response->diagnosticInfos);
    	}
    }
    UA_free(browseDescriptionIndices);
    UA_free(numberOfFoundIndices);
    UA_free(associatedIndices);
=======
    for(UA_Int32 i = 0;i < request->nodesToBrowseSize;i++)
        getBrowseResult(server->nodestore, &request->nodesToBrowse[i],
                        request->requestedMaxReferencesPerNode, &response->results[i]);
>>>>>>> e4a17a34
}

void Service_TranslateBrowsePathsToNodeIds(UA_Server *server, UA_Session *session,
                                           const UA_TranslateBrowsePathsToNodeIdsRequest *request,
                                           UA_TranslateBrowsePathsToNodeIdsResponse *response) {
    if(request->browsePathsSize <= 0) {
        response->responseHeader.serviceResult = UA_STATUSCODE_BADNOTHINGTODO;
        return;
    }

    UA_StatusCode retval = UA_Array_new((void**)&response->results, request->browsePathsSize, &UA_TYPES[UA_BROWSEPATHRESULT]);
    if(retval) {
        response->responseHeader.serviceResult = retval;
        return;
    }

    response->resultsSize = request->browsePathsSize;
    for(UA_Int32 i = 0;i < response->resultsSize;i++)
        response->results[i].statusCode = UA_STATUSCODE_BADNOMATCH; //FIXME: implement
}<|MERGE_RESOLUTION|>--- conflicted
+++ resolved
@@ -1,10 +1,8 @@
-#include "ua_server_internal.h"
 #include "ua_services.h"
 #include "ua_statuscodes.h"
-
+#include "ua_server_internal.h"
 #include "ua_namespace_0.h"
 #include "ua_util.h"
-<<<<<<< HEAD
 #include "ua_namespace_manager.h"
 
 void Service_Browse(UA_Server *server, UA_Session *session,
@@ -14,243 +12,24 @@
     UA_UInt32 differentNamespaceIndexCount = 0;
 	UA_assert(server != UA_NULL && session != UA_NULL && request != UA_NULL && response != UA_NULL);
 
-=======
-
-/* Releases the current node, even if it was supplied as an argument. */
-static UA_StatusCode fillReferenceDescription(UA_NodeStore *ns, const UA_Node *currentNode, UA_ReferenceNode *reference,
-                                              UA_UInt32 resultMask, UA_ReferenceDescription *referenceDescription) {
-    UA_ReferenceDescription_init(referenceDescription);
-    if(!currentNode && resultMask != 0) {
-        if(UA_NodeStore_get(ns, &reference->targetId.nodeId, &currentNode) != UA_STATUSCODE_GOOD)
-            return UA_STATUSCODE_BADINTERNALERROR;
-    }
-
-    UA_StatusCode retval = UA_STATUSCODE_GOOD;
-    retval |= UA_NodeId_copy(&currentNode->nodeId, &referenceDescription->nodeId.nodeId);
-    //TODO: ExpandedNodeId is mocked up
-    referenceDescription->nodeId.serverIndex = 0;
-    referenceDescription->nodeId.namespaceUri.length = -1;
-
-    if(resultMask & UA_BROWSERESULTMASK_REFERENCETYPEID)
-        retval |= UA_NodeId_copy(&reference->referenceTypeId, &referenceDescription->referenceTypeId);
-    if(resultMask & UA_BROWSERESULTMASK_ISFORWARD)
-        referenceDescription->isForward = !reference->isInverse;
-    if(resultMask & UA_BROWSERESULTMASK_NODECLASS)
-        retval |= UA_NodeClass_copy(&currentNode->nodeClass, &referenceDescription->nodeClass);
-    if(resultMask & UA_BROWSERESULTMASK_BROWSENAME)
-        retval |= UA_QualifiedName_copy(&currentNode->browseName, &referenceDescription->browseName);
-    if(resultMask & UA_BROWSERESULTMASK_DISPLAYNAME)
-        retval |= UA_LocalizedText_copy(&currentNode->displayName, &referenceDescription->displayName);
-    if(resultMask & UA_BROWSERESULTMASK_TYPEDEFINITION && currentNode->nodeClass != UA_NODECLASS_OBJECT &&
-       currentNode->nodeClass != UA_NODECLASS_VARIABLE) {
-        for(UA_Int32 i = 0;i < currentNode->referencesSize;i++) {
-            UA_ReferenceNode *ref = &currentNode->references[i];
-            if(ref->referenceTypeId.identifier.numeric == 40 /* hastypedefinition */) {
-                retval |= UA_ExpandedNodeId_copy(&ref->targetId, &referenceDescription->typeDefinition);
-                break;
-            }
-        }
-    }
-
-    if(currentNode)
-        UA_NodeStore_release(currentNode);
-    if(retval)
-        UA_ReferenceDescription_deleteMembers(referenceDescription);
-    return retval;
-}
-
-/* Tests if the node is relevant an shall be returned. If the targetNode needs
-   to be retrieved from the nodestore to determine this, the targetNode is
-   returned if the node is relevant. */
-static UA_Boolean isRelevantTargetNode(UA_NodeStore *ns, const UA_BrowseDescription *browseDescription, UA_Boolean returnAll,
-                                       UA_ReferenceNode *reference, const UA_Node **currentNode,
-                                       UA_NodeId *relevantRefTypes, UA_UInt32 relevantRefTypesCount) {
-    // 1) Test Browse direction
-    if(reference->isInverse == UA_TRUE && browseDescription->browseDirection == UA_BROWSEDIRECTION_FORWARD)
-        return UA_FALSE;
-
-    else if(reference->isInverse == UA_FALSE && browseDescription->browseDirection == UA_BROWSEDIRECTION_INVERSE)
-        return UA_FALSE;
-
-    // 2) Test if the reference type is relevant
-    UA_Boolean isRelevant = returnAll;
-    if(!isRelevant) {
-        for(UA_UInt32 i = 0;i < relevantRefTypesCount;i++) {
-            if(UA_NodeId_equal(&reference->referenceTypeId, &relevantRefTypes[i]))
-                isRelevant = UA_TRUE;
-        }
-        if(!isRelevant)
-            return UA_FALSE;
-    }
-
-    // 3) Test if the target nodeClass is relevant
-    if(browseDescription->nodeClassMask == 0)
-        return UA_TRUE; // the node is relevant, but we didn't need to get it from the nodestore yet.
-
-    if(UA_NodeStore_get(ns, &reference->targetId.nodeId, currentNode) != UA_STATUSCODE_GOOD)
-        return UA_FALSE;
-
-    if(((*currentNode)->nodeClass & browseDescription->nodeClassMask) == 0) {
-        UA_NodeStore_release(*currentNode);
-        return UA_FALSE;
-    }
-
-    // the node is relevant and was retrieved from the nodestore, do not release it.
-    return UA_TRUE;
-}
-
-/* We do not search across namespaces so far. The id of the root-referencetype
-   is returned in the array also. */
-static UA_StatusCode findRelevantReferenceTypes(UA_NodeStore *ns, const UA_NodeId *rootReferenceType,
-                                                UA_NodeId **referenceTypes, UA_UInt32 *referenceTypesSize) {
-    /* The references form a tree. We walk the tree by adding new nodes to the end of the array. */
-    UA_UInt32 currentIndex = 0;
-    UA_UInt32 currentLastIndex = 0;
-    UA_UInt32 currentArraySize = 20; // should be more than enough. if not, increase the array size.
-    UA_NodeId *typeArray = UA_alloc(sizeof(UA_NodeId) * currentArraySize);
-    if(!typeArray)
-        return UA_STATUSCODE_BADOUTOFMEMORY;
-
-    UA_StatusCode retval = UA_STATUSCODE_GOOD;
-    retval |= UA_NodeId_copy(rootReferenceType, &typeArray[0]);
-    if(retval) {
-        UA_free(typeArray);
-        return UA_STATUSCODE_BADOUTOFMEMORY;
-    }
-        
-    const UA_ReferenceTypeNode *node;
-    do {
-        retval |= UA_NodeStore_get(ns, &typeArray[currentIndex], (const UA_Node **)&node);
-        if(retval)
-            break;
-        if(node->nodeClass != UA_NODECLASS_REFERENCETYPE) // subtypes of referencestypes are always referencestypes?
-            continue;
-
-        // Find subtypes of the current referencetype
-        for(UA_Int32 i = 0; i < node->referencesSize && retval == UA_STATUSCODE_GOOD; i++) {
-            if(node->references[i].referenceTypeId.identifier.numeric != 45 /* HasSubtype */ ||
-               node->references[i].isInverse == UA_TRUE)
-                continue;
-
-            if(currentLastIndex + 1 >= currentArraySize) {
-                // we need to resize the array
-                UA_NodeId *newArray = UA_alloc(sizeof(UA_NodeId) * currentArraySize * 2);
-                if(newArray) {
-                    memcpy(newArray, typeArray, sizeof(UA_NodeId) * currentArraySize);
-                    currentArraySize *= 2;
-                    UA_free(typeArray);
-                    typeArray = newArray;
-                } else {
-                    retval = UA_STATUSCODE_BADOUTOFMEMORY;
-                    break;
-                }
-            }
-
-            // ok, we have space to add the new referencetype.
-            retval |= UA_NodeId_copy(&node->references[i].targetId.nodeId, &typeArray[++currentLastIndex]);
-            if(retval)
-                currentLastIndex--; // undo if we need to delete the typeArray
-        }
-        UA_NodeStore_release((UA_Node*)node);
-    } while(++currentIndex <= currentLastIndex && retval == UA_STATUSCODE_GOOD);
-
-    if(retval)
-        UA_Array_delete(typeArray, currentLastIndex, &UA_TYPES[UA_NODEID]);
-    else {
-        *referenceTypes = typeArray;
-        *referenceTypesSize = currentLastIndex + 1;
-    }
-    
-    return retval;
-}
-
-/* Results for a single browsedescription. */
-static void getBrowseResult(UA_NodeStore *ns, const UA_BrowseDescription *browseDescription,
-                            UA_UInt32 maxReferences, UA_BrowseResult *browseResult) {
-    UA_UInt32  relevantReferenceTypesSize = 0;
-    UA_NodeId *relevantReferenceTypes = UA_NULL;
-
-    // if the referencetype is null, all referencetypes are returned
-    UA_Boolean returnAll = UA_NodeId_isNull(&browseDescription->referenceTypeId);
-    if(!returnAll) {
-        if(browseDescription->includeSubtypes) {
-            browseResult->statusCode = findRelevantReferenceTypes(ns, &browseDescription->referenceTypeId,
-                                                                  &relevantReferenceTypes, &relevantReferenceTypesSize);
-            if(browseResult->statusCode != UA_STATUSCODE_GOOD)
-                return;
-        } else {
-            relevantReferenceTypes = (UA_NodeId*)&browseDescription->referenceTypeId; // is const
-            relevantReferenceTypesSize = 1;
-        }
-    }
-
-    const UA_Node *parentNode;
-    if(UA_NodeStore_get(ns, &browseDescription->nodeId, &parentNode) != UA_STATUSCODE_GOOD) {
-        browseResult->statusCode = UA_STATUSCODE_BADNODEIDUNKNOWN;
-        if(!returnAll && browseDescription->includeSubtypes)
-            UA_Array_delete(relevantReferenceTypes, relevantReferenceTypesSize, &UA_TYPES[UA_NODEID]);
-        return;
-    }
-
-    // 0 => unlimited references
-    if(maxReferences == 0 || maxReferences > UA_INT32_MAX || (UA_Int32)maxReferences > parentNode->referencesSize)
-        maxReferences = parentNode->referencesSize;
-
-    /* We allocate an array that is probably too big. But since most systems
-       have more than enough memory, this has zero impact on speed and
-       performance. Call Array_delete with the actual content size! */
-    browseResult->references = UA_alloc(sizeof(UA_ReferenceDescription) * maxReferences);
-    if(!browseResult->references) {
-        browseResult->statusCode = UA_STATUSCODE_BADOUTOFMEMORY;
-    } else {
-        UA_UInt32 currentRefs = 0;
-        for(UA_Int32 i = 0;i < parentNode->referencesSize && currentRefs < maxReferences;i++) {
-            // 1) Is the node relevant? This might retrieve the node from the nodestore
-            const UA_Node *currentNode = UA_NULL;
-            if(!isRelevantTargetNode(ns, browseDescription, returnAll, &parentNode->references[i], &currentNode,
-                                     relevantReferenceTypes, relevantReferenceTypesSize))
-                continue;
-
-            // 2) Fill the reference description. This also releases the current node.
-            if(fillReferenceDescription(ns, currentNode, &parentNode->references[i], browseDescription->resultMask,
-                                        &browseResult->references[currentRefs]) != UA_STATUSCODE_GOOD) {
-                UA_Array_delete(browseResult->references, currentRefs, &UA_TYPES[UA_REFERENCEDESCRIPTION]);
-                currentRefs = 0;
-                browseResult->references = UA_NULL;
-                browseResult->statusCode = UA_STATUSCODE_UNCERTAINNOTALLNODESAVAILABLE;
-                break;
-            }
-            currentRefs++;
-        }
-        browseResult->referencesSize = currentRefs;
-    }
-
-    UA_NodeStore_release(parentNode);
-    if(!returnAll && browseDescription->includeSubtypes)
-        UA_Array_delete(relevantReferenceTypes, relevantReferenceTypesSize, &UA_TYPES[UA_NODEID]);
-}
-
-void Service_Browse(UA_Server *server, UA_Session *session, const UA_BrowseRequest *request, UA_BrowseResponse *response) {
->>>>>>> e4a17a34
     if(request->nodesToBrowseSize <= 0) {
         response->responseHeader.serviceResult = UA_STATUSCODE_BADNOTHINGTODO;
         return;
     }
 
-    UA_StatusCode retval = UA_Array_new((void**)&response->results, request->nodesToBrowseSize, &UA_TYPES[UA_BROWSERESULT]);
-    if(retval) {
-        response->responseHeader.serviceResult = retval;
+    if(UA_Array_new((void **)&(response->results), request->nodesToBrowseSize, &UA_TYPES[UA_BROWSERESULT])
+       != UA_STATUSCODE_GOOD) {
+        response->responseHeader.serviceResult = UA_STATUSCODE_BADOUTOFMEMORY;
         return;
     }
 
     response->resultsSize = request->nodesToBrowseSize;
-<<<<<<< HEAD
-    if(UA_Array_new((void **)&numberOfFoundIndices,request->nodesToBrowseSize,&UA_[UA_UINT32]) != UA_STATUSCODE_GOOD){
+    if(UA_Array_new((void **)&numberOfFoundIndices,request->nodesToBrowseSize,&UA_TYPES[UA_UINT32]) != UA_STATUSCODE_GOOD){
     	response->responseHeader.serviceResult = UA_STATUSCODE_BADOUTOFMEMORY;
     	return ;
     }
 
-    if(UA_Array_new((void **)&associatedIndices,request->nodesToBrowseSize,&UA_[UA_UINT16]) != UA_STATUSCODE_GOOD){
+    if(UA_Array_new((void **)&associatedIndices,request->nodesToBrowseSize,&UA_TYPES[UA_UINT16]) != UA_STATUSCODE_GOOD){
     	response->responseHeader.serviceResult = UA_STATUSCODE_BADOUTOFMEMORY;
     	return ;
     }
@@ -258,7 +37,7 @@
     BUILD_INDEX_ARRAYS(request->nodesToBrowseSize,request->nodesToBrowse,nodeId,differentNamespaceIndexCount,associatedIndices,numberOfFoundIndices);
 
 	UA_UInt32 *browseDescriptionIndices;
-    if(UA_Array_new((void **)&browseDescriptionIndices,request->nodesToBrowseSize,&UA_[UA_UINT32]) != UA_STATUSCODE_GOOD){
+    if(UA_Array_new((void **)&browseDescriptionIndices,request->nodesToBrowseSize,&UA_TYPES[UA_UINT32]) != UA_STATUSCODE_GOOD){
     	response->responseHeader.serviceResult = UA_STATUSCODE_BADOUTOFMEMORY;
     	return ;
     }
@@ -289,28 +68,28 @@
     UA_free(browseDescriptionIndices);
     UA_free(numberOfFoundIndices);
     UA_free(associatedIndices);
-=======
-    for(UA_Int32 i = 0;i < request->nodesToBrowseSize;i++)
-        getBrowseResult(server->nodestore, &request->nodesToBrowse[i],
-                        request->requestedMaxReferencesPerNode, &response->results[i]);
->>>>>>> e4a17a34
 }
+
 
 void Service_TranslateBrowsePathsToNodeIds(UA_Server *server, UA_Session *session,
                                            const UA_TranslateBrowsePathsToNodeIdsRequest *request,
                                            UA_TranslateBrowsePathsToNodeIdsResponse *response) {
+    UA_assert(server != UA_NULL && session != UA_NULL && request != UA_NULL && response != UA_NULL);
+
     if(request->browsePathsSize <= 0) {
         response->responseHeader.serviceResult = UA_STATUSCODE_BADNOTHINGTODO;
         return;
     }
 
-    UA_StatusCode retval = UA_Array_new((void**)&response->results, request->browsePathsSize, &UA_TYPES[UA_BROWSEPATHRESULT]);
-    if(retval) {
-        response->responseHeader.serviceResult = retval;
+    // Allocate space for a correct answer
+    response->resultsSize = request->browsePathsSize;
+    // _init of the elements is done in Array_new
+    if(UA_Array_new((void **)&response->results, request->browsePathsSize, &UA_TYPES[UA_BROWSEPATHRESULT])
+       != UA_STATUSCODE_GOOD) {
+        response->responseHeader.serviceResult = UA_STATUSCODE_BADOUTOFMEMORY;
         return;
     }
 
-    response->resultsSize = request->browsePathsSize;
-    for(UA_Int32 i = 0;i < response->resultsSize;i++)
+    for(UA_Int32 i = 0;i < request->browsePathsSize;i++)
         response->results[i].statusCode = UA_STATUSCODE_BADNOMATCH; //FIXME: implement
 }