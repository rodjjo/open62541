--- conflicted
+++ resolved
@@ -9,7 +9,6 @@
 #include <stdio.h>
 
 
-<<<<<<< HEAD
 
 /* Initializes securechannel connection */
 Int32 SL_initConnection(SL_connection *connection,
@@ -33,17 +32,13 @@
 	return UA_NO_ERROR;
 }
 
-=======
-/*
- * opens a secureChannel (server side)
- */
->>>>>>> de6a1f74
 Int32 SL_secureChannel_open(const UA_connection *connection,
 		const AD_RawMessage *secureChannelPacket,
 		const SL_SecureConversationMessageHeader *SCMHeader,
 		const SL_AsymmetricAlgorithmSecurityHeader *AASHeader,
 		const SL_SequenceHeader *SequenceHeader)
 {
+
 	UA_AD_ResponseHeader responseHeader;
 	AD_RawMessage rawMessage;
 	Int32 position = 0;
@@ -143,7 +138,7 @@
 			switch(requestType)
 			{
 			case securityToken_ISSUE:
-				if(connection->secureLayer->connectionState == connectionState_ESTABLISHED)
+				if(connection->secureLayer.connectionState == connectionState_ESTABLISHED)
 				{
 					printf("SL_processMessage - multiply security token request");
 					//TODO return ERROR
@@ -153,7 +148,7 @@
 			//	SL_createNewToken(connection);
 				break;
 			case securityToken_RENEW:
-				if(connection->secureLayer->connectionState == connectionState_CLOSED)
+				if(connection->secureLayer.connectionState == connectionState_CLOSED)
 				{
 					printf("SL_processMessage - renew token request received, but no secureChannel was established before");
 					//TODO return ERROR
@@ -168,9 +163,8 @@
 			switch(securityMode)
 			{
 			case securityMode_INVALID:
-
-				connection->secureLayer->clientNonce.Data = NULL;
-				connection->secureLayer->clientNonce.Length = 0;
+				connection->secureLayer.clientNonce.Data = NULL;
+				connection->secureLayer.clientNonce.Length = 0;
 				printf("SL_processMessage - client demands no security \n");
 				break;
 			case securityMode_SIGN:
@@ -209,7 +203,7 @@
 	Int32 packetType = 0;
 	Int32 pos = 0;
 	Int32 iTmp;
-
+	//TODO Error Handling, length checking
 	//get data from transport layer
 	printf("SL_receive - entered \n");
 
@@ -228,6 +222,7 @@
 		{
 
 		case packetType_OPN : /* openSecureChannel Message received */
+
 				decodeAASHeader(&secureChannelPacket,&pos,&AAS_Header);
 #if DEBUG
 				UA_String_printf("AAS_Header.ReceiverThumbprint=", &(AAS_Header.ReceiverThumbprint));
@@ -251,10 +246,7 @@
 				connection->secureLayer.sequenceNumber = SequenceHeader.SequenceNumber;
 
 				//SL_decrypt(&secureChannelPacket);
-<<<<<<< HEAD
-
-=======
->>>>>>> de6a1f74
+
 				message.Data = &secureChannelPacket.Data[pos];
 				message.Length = secureChannelPacket.Length - pos;
 
