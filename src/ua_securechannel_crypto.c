/* This Source Code Form is subject to the terms of the Mozilla Public
 * License, v. 2.0. If a copy of the MPL was not distributed with this
 * file, You can obtain one at http://mozilla.org/MPL/2.0/.
 *
 *    Copyright 2014-2020 (c) Fraunhofer IOSB (Author: Julius Pfrommer)
 *    Copyright 2014, 2016-2017 (c) Florian Palm
 *    Copyright 2015-2016 (c) Sten Grüner
 *    Copyright 2015 (c) Oleksiy Vasylyev
 *    Copyright 2016 (c) TorbenD
 *    Copyright 2017 (c) Stefan Profanter, fortiss GmbH
 *    Copyright 2017-2018 (c) Mark Giraud, Fraunhofer IOSB
 */

#include <open62541/types_generated_encoding_binary.h>
#include <open62541/transport_generated_encoding_binary.h>
#include <open62541/transport_generated_handling.h>

#include "ua_securechannel.h"
#include "ua_util_internal.h"

#define UA_ASYMMETRIC_ALG_SECURITY_HEADER_FIXED_LENGTH 12
#define UA_SEQUENCE_HEADER_LENGTH 8
#define UA_SYMMETRIC_ALG_SECURITY_HEADER_LENGTH 4
#define UA_SECUREMH_AND_SYMALGH_LENGTH              \
    (UA_SECURE_CONVERSATION_MESSAGE_HEADER_LENGTH + \
    UA_SYMMETRIC_ALG_SECURITY_HEADER_LENGTH)

UA_StatusCode
UA_SecureChannel_generateLocalNonce(UA_SecureChannel *channel) {
    const UA_SecurityPolicy *sp = channel->securityPolicy;
    if(!sp)
        return UA_STATUSCODE_BADINTERNALERROR;

    UA_LOG_DEBUG_CHANNEL(sp->logger, channel, "Generating new local nonce");

    /* Is the length of the previous nonce correct? */
    size_t nonceLength = sp->symmetricModule.secureChannelNonceLength;
    if(channel->localNonce.length != nonceLength) {
        UA_ByteString_clear(&channel->localNonce);
        UA_StatusCode retval = UA_ByteString_allocBuffer(&channel->localNonce, nonceLength);
        if(retval != UA_STATUSCODE_GOOD)
            return retval;
    }

    return sp->symmetricModule.generateNonce(sp, &channel->localNonce);
}

UA_StatusCode
UA_SecureChannel_generateLocalKeys(const UA_SecureChannel *channel) {
    const UA_SecurityPolicy *sp = channel->securityPolicy;
    if(!sp)
        return UA_STATUSCODE_BADINTERNALERROR;

    UA_LOG_TRACE_CHANNEL(sp->logger, channel, "Generating new local keys");

    void *cc = channel->channelContext;
    const UA_SecurityPolicyChannelModule *cm = &sp->channelModule;
    const UA_SecurityPolicySymmetricModule *sm = &sp->symmetricModule;
    const UA_SecurityPolicyCryptoModule *crm = &sm->cryptoModule;

    /* Generate symmetric key buffer of the required length */
    UA_ByteString buf;
    size_t encrKL = crm->encryptionAlgorithm.getLocalKeyLength(sp, cc);
    size_t encrBS = crm->encryptionAlgorithm.getLocalBlockSize(sp, cc);
    size_t signKL = crm->signatureAlgorithm.getLocalKeyLength(sp, cc);
    UA_StatusCode retval = UA_ByteString_allocBuffer(&buf, encrBS + signKL + encrKL);
    if(retval != UA_STATUSCODE_GOOD)
        return retval;

    // No keys to generate
    if(buf.length == 0)
        return UA_STATUSCODE_GOOD;

    /* Generate key */
    retval = sm->generateKey(sp, &channel->remoteNonce, &channel->localNonce, &buf);
    if(retval != UA_STATUSCODE_GOOD) {
        UA_ByteString_clear(&buf);
        return retval;
    }

    /* Set the channel context */
    const UA_ByteString localSigningKey = {signKL, buf.data};
    const UA_ByteString localEncryptingKey = {encrKL, &buf.data[signKL]};
    const UA_ByteString localIv = {encrBS, &buf.data[signKL + encrKL]};
    retval |= cm->setLocalSymSigningKey(cc, &localSigningKey);
    retval |= cm->setLocalSymEncryptingKey(cc, &localEncryptingKey);
    retval |= cm->setLocalSymIv(cc, &localIv);
    UA_ByteString_clear(&buf);
    return retval;
}

static UA_StatusCode
generateRemoteKeys(const UA_SecureChannel *channel) {
    const UA_SecurityPolicy *sp = channel->securityPolicy;
    if(!sp)
        return UA_STATUSCODE_BADINTERNALERROR;

    UA_LOG_TRACE_CHANNEL(sp->logger, channel, "Generating new remote keys");

    void *cc = channel->channelContext;
    const UA_SecurityPolicyChannelModule *cm = &sp->channelModule;
    const UA_SecurityPolicySymmetricModule *sm = &sp->symmetricModule;
    const UA_SecurityPolicyCryptoModule *crm = &sm->cryptoModule;

    /* Generate symmetric key buffer of the required length */
    UA_ByteString buf;
    size_t encrKL = crm->encryptionAlgorithm.getRemoteKeyLength(sp, cc);
    size_t encrBS = crm->encryptionAlgorithm.getRemoteBlockSize(sp, cc);
    size_t signKL = crm->signatureAlgorithm.getRemoteKeyLength(sp, cc);
    UA_StatusCode retval = UA_ByteString_allocBuffer(&buf, encrBS + signKL + encrKL);
    if(retval != UA_STATUSCODE_GOOD) {
        UA_ByteString_clear(&buf);
        return retval;
    }

    // No keys to generate.
    if(buf.length == 0)
        return UA_STATUSCODE_GOOD;

    /* Generate key */
    retval = sm->generateKey(sp, &channel->localNonce, &channel->remoteNonce, &buf);
    if(retval != UA_STATUSCODE_GOOD)
        return retval;

    /* Set the channel context */
    const UA_ByteString remoteSigningKey = {signKL, buf.data};
    const UA_ByteString remoteEncryptingKey = {encrKL, &buf.data[signKL]};
    const UA_ByteString remoteIv = {encrBS, &buf.data[signKL + encrKL]};
    retval |= cm->setRemoteSymSigningKey(cc, &remoteSigningKey);
    retval |= cm->setRemoteSymEncryptingKey(cc, &remoteEncryptingKey);
    retval |= cm->setRemoteSymIv(cc, &remoteIv);
    UA_ByteString_clear(&buf);
    return retval;
}

/***************************/
/* Send Asymmetric Message */
/***************************/

size_t
calculateAsymAlgSecurityHeaderLength(const UA_SecureChannel *channel) {
    const UA_SecurityPolicy *sp = channel->securityPolicy;
    if(!sp)
        return UA_STATUSCODE_BADINTERNALERROR;

    size_t asymHeaderLength = UA_ASYMMETRIC_ALG_SECURITY_HEADER_FIXED_LENGTH +
                              sp->policyUri.length;
    if(channel->securityMode != UA_MESSAGESECURITYMODE_SIGN &&
       channel->securityMode != UA_MESSAGESECURITYMODE_SIGNANDENCRYPT)
        return asymHeaderLength;

    /* OPN is always encrypted even if the mode is sign only */
    asymHeaderLength += 20; /* Thumbprints are always 20 byte long */
    asymHeaderLength += sp->localCertificate.length;
    return asymHeaderLength;
}

UA_StatusCode
prependHeadersAsym(UA_SecureChannel *const channel, UA_Byte *header_pos,
                   const UA_Byte *buf_end, size_t totalLength,
                   size_t securityHeaderLength, UA_UInt32 requestId,
                   size_t *const finalLength) {
    const UA_SecurityPolicy *sp = channel->securityPolicy;
    if(!sp)
        return UA_STATUSCODE_BADINTERNALERROR;

    size_t dataToEncryptLength =
        totalLength - (UA_SECURE_CONVERSATION_MESSAGE_HEADER_LENGTH + securityHeaderLength);

    UA_TcpMessageHeader messageHeader;
    messageHeader.messageTypeAndChunkType = UA_MESSAGETYPE_OPN + UA_CHUNKTYPE_FINAL;
    messageHeader.messageSize = (UA_UInt32)
        (totalLength +
         UA_SecurityPolicy_getRemoteAsymEncryptionBufferLengthOverhead(sp, channel->channelContext,
                                                                       dataToEncryptLength));
    UA_UInt32 secureChannelId = channel->securityToken.channelId;
    UA_StatusCode retval = UA_STATUSCODE_GOOD;
    retval |= UA_encodeBinary(&messageHeader, &UA_TRANSPORT[UA_TRANSPORT_TCPMESSAGEHEADER],
                              &header_pos, &buf_end, NULL, NULL);
    retval |= UA_encodeBinary(&secureChannelId, &UA_TYPES[UA_TYPES_UINT32],
                              &header_pos, &buf_end, NULL, NULL);
    if(retval != UA_STATUSCODE_GOOD)
        return retval;

    UA_AsymmetricAlgorithmSecurityHeader asymHeader;
    UA_AsymmetricAlgorithmSecurityHeader_init(&asymHeader);
    asymHeader.securityPolicyUri = sp->policyUri;
    if(channel->securityMode == UA_MESSAGESECURITYMODE_SIGN ||
       channel->securityMode == UA_MESSAGESECURITYMODE_SIGNANDENCRYPT) {
        asymHeader.senderCertificate = sp->localCertificate;
        asymHeader.receiverCertificateThumbprint.length = 20;
        asymHeader.receiverCertificateThumbprint.data = channel->remoteCertificateThumbprint;
    }
    retval = UA_encodeBinary(&asymHeader,
                             &UA_TRANSPORT[UA_TRANSPORT_ASYMMETRICALGORITHMSECURITYHEADER],
                             &header_pos, &buf_end, NULL, NULL);
    if(retval != UA_STATUSCODE_GOOD)
        return retval;

    UA_SequenceHeader seqHeader;
    seqHeader.requestId = requestId;
    seqHeader.sequenceNumber = UA_atomic_addUInt32(&channel->sendSequenceNumber, 1);
    retval = UA_encodeBinary(&seqHeader, &UA_TRANSPORT[UA_TRANSPORT_SEQUENCEHEADER],
                             &header_pos, &buf_end, NULL, NULL);

    *finalLength = messageHeader.messageSize;

    return retval;
}

void
hideBytesAsym(const UA_SecureChannel *channel, UA_Byte **buf_start,
              const UA_Byte **buf_end) {
    *buf_start += UA_SECURE_CONVERSATION_MESSAGE_HEADER_LENGTH;
    *buf_start += calculateAsymAlgSecurityHeaderLength(channel);
    *buf_start += UA_SEQUENCE_HEADER_LENGTH;

#ifdef UA_ENABLE_ENCRYPTION
    if(channel->securityMode != UA_MESSAGESECURITYMODE_SIGN &&
       channel->securityMode != UA_MESSAGESECURITYMODE_SIGNANDENCRYPT)
        return;

    const UA_SecurityPolicy *sp = channel->securityPolicy;

    /* Hide bytes for signature and padding */
    size_t potentialEncryptMaxSize = (size_t)(*buf_end - *buf_start) + UA_SEQUENCE_HEADER_LENGTH;
    *buf_end -= sp->asymmetricModule.cryptoModule.signatureAlgorithm.
        getLocalSignatureSize(sp, channel->channelContext);
    *buf_end -= 2; /* padding byte and extraPadding byte */

    /* Add some overhead length due to RSA implementations adding a signature themselves */
    *buf_end -= UA_SecurityPolicy_getRemoteAsymEncryptionBufferLengthOverhead(sp,
                                                                              channel->channelContext,
                                                                              potentialEncryptMaxSize);
#endif
}

#ifdef UA_ENABLE_ENCRYPTION

void
padChunkAsym(UA_SecureChannel *channel, const UA_ByteString *buf,
             size_t securityHeaderLength, UA_Byte **buf_pos) {
    const UA_SecurityPolicy *sp = channel->securityPolicy;

    /* Also pad if the securityMode is SIGN_ONLY, since we are using
     * asymmetric communication to exchange keys and thus need to encrypt. */
    if(channel->securityMode != UA_MESSAGESECURITYMODE_SIGN &&
       channel->securityMode != UA_MESSAGESECURITYMODE_SIGNANDENCRYPT)
        return;

    const UA_Byte *buf_body_start =
        &buf->data[UA_SECURE_CONVERSATION_MESSAGE_HEADER_LENGTH +
                   UA_SEQUENCE_HEADER_LENGTH + securityHeaderLength];
    const size_t bytesToWrite =
        (uintptr_t)*buf_pos - (uintptr_t)buf_body_start + UA_SEQUENCE_HEADER_LENGTH;

    /* Compute the padding length */
    size_t plainTextBlockSize = sp->asymmetricModule.cryptoModule.encryptionAlgorithm.
        getRemotePlainTextBlockSize(sp, channel->channelContext);
    size_t signatureSize = sp->asymmetricModule.cryptoModule.signatureAlgorithm.
        getLocalSignatureSize(sp, channel->channelContext);
    size_t paddingBytes = 1;
    if(sp->asymmetricModule.cryptoModule.encryptionAlgorithm.
        getRemoteKeyLength(sp, channel->channelContext) > 2048)
        ++paddingBytes; /* extra padding */
    size_t totalPaddingSize =
        (plainTextBlockSize - ((bytesToWrite + signatureSize + paddingBytes) % plainTextBlockSize));

    /* Write the padding. This is <= because the paddingSize byte also has to be written */
    UA_Byte paddingSize = (UA_Byte)(totalPaddingSize & 0xffu);
    for(UA_UInt16 i = 0; i <= totalPaddingSize; ++i) {
        **buf_pos = paddingSize;
        ++*buf_pos;
    }

    /* Write the extra padding byte if required */
    if(sp->asymmetricModule.cryptoModule.encryptionAlgorithm.
       getRemoteKeyLength(sp, channel->channelContext) > 2048) {
        UA_Byte extraPaddingSize = (UA_Byte)(totalPaddingSize >> 8u);
        **buf_pos = extraPaddingSize;
        ++*buf_pos;
    }
}

UA_StatusCode
signAndEncryptAsym(UA_SecureChannel *channel, size_t preSignLength,
                   UA_ByteString *buf, size_t securityHeaderLength,
                   size_t totalLength) {
    if(channel->securityMode != UA_MESSAGESECURITYMODE_SIGN &&
       channel->securityMode != UA_MESSAGESECURITYMODE_SIGNANDENCRYPT)
        return UA_STATUSCODE_GOOD;

    const UA_SecurityPolicy *sp = channel->securityPolicy;
    
    /* Sign message */
    const UA_ByteString dataToSign = {preSignLength, buf->data};
    size_t sigsize = sp->asymmetricModule.cryptoModule.signatureAlgorithm.
        getLocalSignatureSize(sp, channel->channelContext);
    UA_ByteString signature = {sigsize, buf->data + preSignLength};
    UA_StatusCode retval = sp->asymmetricModule.cryptoModule.signatureAlgorithm.
        sign(sp, channel->channelContext, &dataToSign, &signature);
    if(retval != UA_STATUSCODE_GOOD)
        return retval;

    /* Specification part 6, 6.7.4: The OpenSecureChannel Messages are
     * signed and encrypted if the SecurityMode is not None (even if the
     * SecurityMode is SignOnly). */
    size_t unencrypted_length =
        UA_SECURE_CONVERSATION_MESSAGE_HEADER_LENGTH + securityHeaderLength;
    UA_ByteString dataToEncrypt = {totalLength - unencrypted_length,
                                   &buf->data[unencrypted_length]};
    return sp->asymmetricModule.cryptoModule.encryptionAlgorithm.
        encrypt(sp, channel->channelContext, &dataToEncrypt);
}

/**************************/
/* Send Symmetric Message */
/**************************/

static UA_UInt16
calculatePaddingSym(const UA_SecurityPolicy *sp, const void *channelContext,
                    size_t bytesToWrite, UA_Byte *paddingSize, UA_Byte *extraPaddingSize) {
    size_t encryptionBlockSize = sp->symmetricModule.cryptoModule.
        encryptionAlgorithm.getLocalBlockSize(sp, channelContext);
    size_t signatureSize = sp->symmetricModule.cryptoModule.signatureAlgorithm.
        getLocalSignatureSize(sp, channelContext);

    size_t padding = (encryptionBlockSize -
                      ((bytesToWrite + signatureSize + 1) % encryptionBlockSize));
    *paddingSize = (UA_Byte)padding;
    *extraPaddingSize = (UA_Byte)(padding >> 8u);
    return (UA_UInt16)padding;
}

void
padChunkSym(UA_MessageContext *messageContext, size_t bodyLength) {
    if(messageContext->channel->securityMode != UA_MESSAGESECURITYMODE_SIGNANDENCRYPT)
        return;

    /* The bytes for the padding and signature were removed from buf_end before
     * encoding the payload. So we don't have to check if there is enough
     * space. */

    size_t bytesToWrite = bodyLength + UA_SEQUENCE_HEADER_LENGTH;
    UA_Byte paddingSize = 0;
    UA_Byte extraPaddingSize = 0;
    UA_UInt16 totalPaddingSize =
        calculatePaddingSym(messageContext->channel->securityPolicy,
                            messageContext->channel->channelContext,
                            bytesToWrite, &paddingSize, &extraPaddingSize);

    /* This is <= because the paddingSize byte also has to be written. */
    for(UA_UInt16 i = 0; i <= totalPaddingSize; ++i) {
        *messageContext->buf_pos = paddingSize;
        ++(messageContext->buf_pos);
    }
    if(extraPaddingSize > 0) {
        *messageContext->buf_pos = extraPaddingSize;
        ++(messageContext->buf_pos);
    }
}

UA_StatusCode
signChunkSym(UA_MessageContext *const messageContext, size_t preSigLength) {
    const UA_SecureChannel *channel = messageContext->channel;
    if(channel->securityMode != UA_MESSAGESECURITYMODE_SIGN &&
       channel->securityMode != UA_MESSAGESECURITYMODE_SIGNANDENCRYPT)
        return UA_STATUSCODE_GOOD;

    const UA_SecurityPolicy *sp = channel->securityPolicy;
    UA_ByteString dataToSign = messageContext->messageBuffer;
    dataToSign.length = preSigLength;
    UA_ByteString signature;
    signature.length = sp->symmetricModule.cryptoModule.signatureAlgorithm.
        getLocalSignatureSize(sp, channel->channelContext);
    signature.data = messageContext->buf_pos;

    return sp->symmetricModule.cryptoModule.signatureAlgorithm.
        sign(sp, channel->channelContext, &dataToSign, &signature);
}

UA_StatusCode
encryptChunkSym(UA_MessageContext *const messageContext, size_t totalLength) {
    const UA_SecureChannel *channel = messageContext->channel;
    if(channel->securityMode != UA_MESSAGESECURITYMODE_SIGNANDENCRYPT)
        return UA_STATUSCODE_GOOD;
        
    UA_ByteString dataToEncrypt;
    dataToEncrypt.data = messageContext->messageBuffer.data + UA_SECUREMH_AND_SYMALGH_LENGTH;
    dataToEncrypt.length = totalLength - UA_SECUREMH_AND_SYMALGH_LENGTH;

    const UA_SecurityPolicy *sp = channel->securityPolicy;
    return sp->symmetricModule.cryptoModule.encryptionAlgorithm.
        encrypt(sp, channel->channelContext, &dataToEncrypt);
}

#endif /* UA_ENABLE_ENCRYPTION */

void
setBufPos(UA_MessageContext *mc) {
    /* Forward the data pointer so that the payload is encoded after the
     * message header */
    mc->buf_pos = &mc->messageBuffer.data[UA_SECURE_MESSAGE_HEADER_LENGTH];
    mc->buf_end = &mc->messageBuffer.data[mc->messageBuffer.length];

#ifdef UA_ENABLE_ENCRYPTION
    const UA_SecureChannel *channel = mc->channel;
    const UA_SecurityPolicy *sp = channel->securityPolicy;

    /* Reserve space for the message footer at the end of the chunk if the chunk
     * is signed and/or encrypted. The footer includes the fields PaddingSize,
     * Padding, ExtraPadding and Signature. The padding fields are only present
     * if the chunk is encrypted. */
    if(channel->securityMode == UA_MESSAGESECURITYMODE_SIGN ||
       channel->securityMode == UA_MESSAGESECURITYMODE_SIGNANDENCRYPT)
        mc->buf_end -= sp->symmetricModule.cryptoModule.signatureAlgorithm.
            getLocalSignatureSize(sp, channel->channelContext);

    /* The size of the padding depends on the amount of data that shall be sent
     * and is unknown at this point. Reserve space for the PaddingSize byte,
     * the maximum amount of Padding which equals the block size of the
     * symmetric encryption algorithm and last 1 byte for the ExtraPaddingSize
     * field that is present if the encryption key is larger than 2048 bits.
     * The actual padding size is later calculated by the function
     * calculatePaddingSym(). */
    if(channel->securityMode == UA_MESSAGESECURITYMODE_SIGNANDENCRYPT) {
        /* PaddingSize and ExtraPaddingSize fields */
        size_t encryptionBlockSize = sp->symmetricModule.cryptoModule.
            encryptionAlgorithm.getLocalBlockSize(sp, channel->channelContext);
        mc->buf_end -= 1 + ((encryptionBlockSize >> 8u) ? 1 : 0);

        /* Reduce the message body size with the remainder of the operation
         * maxEncryptedDataSize modulo EncryptionBlockSize to get a whole
         * number of blocks to encrypt later. Also reserve one byte for
         * padding (1 <= paddingSize <= encryptionBlockSize). */
        size_t maxEncryptDataSize = mc->messageBuffer.length -
            UA_SECURE_CONVERSATION_MESSAGE_HEADER_LENGTH -
            UA_SYMMETRIC_ALG_SECURITY_HEADER_LENGTH;
        mc->buf_end -= (maxEncryptDataSize % encryptionBlockSize) + 1;
    }
#endif
}

/****************************/
/* Process a received Chunk */
/****************************/

static UA_UInt16
decodeChunkPadding(const UA_SecureChannel *channel,
                   const UA_SecurityPolicyCryptoModule *cryptoModule,
                   UA_MessageType messageType, const UA_ByteString *chunk,
                   size_t sigsize) {
    /* Is padding used? */
    if(channel->securityMode != UA_MESSAGESECURITYMODE_SIGNANDENCRYPT &&
       !(messageType == UA_MESSAGETYPE_OPN &&
         !UA_String_equal(&cryptoModule->encryptionAlgorithm.uri, &UA_STRING_NULL)))
        return 0;

    size_t paddingSize = chunk->data[chunk->length - sigsize - 1];

    /* Extra padding size */
    size_t keyLength = cryptoModule->encryptionAlgorithm.
        getLocalKeyLength(channel->securityPolicy, channel->channelContext);
    if(keyLength > 2048) {
        paddingSize <<= 8u;
        paddingSize += 1;
        paddingSize += chunk->data[chunk->length - sigsize - 2];
    }

    /* We need to add one to the padding size since the paddingSize byte itself
     * need to be removed as well. */
    paddingSize += 1;

    UA_LOG_TRACE_CHANNEL(channel->securityPolicy->logger, channel,
                         "Calculated padding size to be %lu",
                         (long unsigned int)paddingSize);
    return (UA_UInt16)paddingSize;
}

static UA_StatusCode
verifySignature(const UA_SecureChannel *channel,
                const UA_SecurityPolicyCryptoModule *cryptoModule,
                const UA_ByteString *chunk, size_t sigsize) {
    UA_LOG_TRACE_CHANNEL(channel->securityPolicy->logger, channel,
                         "Verifying chunk signature");
    if(sigsize >= chunk->length)
        return UA_STATUSCODE_BADSECURITYCHECKSFAILED;
    const UA_ByteString content = {chunk->length - sigsize, chunk->data};
    const UA_ByteString sig = {sigsize, chunk->data + chunk->length - sigsize};
    UA_StatusCode retval = cryptoModule->signatureAlgorithm.
        verify(channel->securityPolicy, channel->channelContext, &content, &sig);
#ifdef UA_ENABLE_UNIT_TEST_FAILURE_HOOKS
    retval |= decrypt_verifySignatureFailure;
#endif
    return retval;
}

/* Sets the payload to a pointer inside the chunk buffer. Returns the requestId
 * and the sequenceNumber */
UA_StatusCode
decryptAndVerifyChunk(const UA_SecureChannel *channel,
                      const UA_SecurityPolicyCryptoModule *cryptoModule,
                      UA_MessageType messageType, UA_ByteString *chunk,
                      size_t offset) {
    /* Decrypt the chunk */
    UA_StatusCode res = UA_STATUSCODE_GOOD;
    const UA_SecurityPolicy *sp = channel->securityPolicy;
    if(channel->securityMode == UA_MESSAGESECURITYMODE_SIGNANDENCRYPT ||
       messageType == UA_MESSAGETYPE_OPN) {
        UA_ByteString cipherText = {chunk->length - offset, chunk->data + offset};
        res = cryptoModule->encryptionAlgorithm.
            decrypt(sp, channel->channelContext, &cipherText);
        if(res != UA_STATUSCODE_GOOD)
            return res;
        chunk->length = cipherText.length + offset;
    }

    /* Does the message have a signature? */
    if(channel->securityMode != UA_MESSAGESECURITYMODE_SIGN &&
       channel->securityMode != UA_MESSAGESECURITYMODE_SIGNANDENCRYPT &&
       messageType != UA_MESSAGETYPE_OPN)
        return UA_STATUSCODE_GOOD;

    /* Verify the chunk signature */
    size_t sigsize = cryptoModule->signatureAlgorithm.
        getRemoteSignatureSize(sp, channel->channelContext);
    res = verifySignature(channel, cryptoModule, chunk, sigsize);
    if(res != UA_STATUSCODE_GOOD)
        return res;

    /* Compute and verify the padding. The encrypted payload has to be at least
     * 9 bytes long (8 byte for the SequenceHeader and one byte for the actual
     * message). */
    size_t paddingSize =
        decodeChunkPadding(channel, cryptoModule, messageType, chunk, sigsize);
    if(offset + paddingSize + sigsize + 9 >= chunk->length)
        return UA_STATUSCODE_BADSECURITYCHECKSFAILED;

    /* Hide the signature and padding */
    chunk->length -= (sigsize + paddingSize);
    return UA_STATUSCODE_GOOD;
}

UA_StatusCode
processSequenceNumberAsym(UA_SecureChannel *channel, UA_UInt32 sequenceNumber) {
    channel->receiveSequenceNumber = sequenceNumber;
    return UA_STATUSCODE_GOOD;
}

UA_StatusCode
checkAsymHeader(UA_SecureChannel *channel,
                const UA_AsymmetricAlgorithmSecurityHeader *asymHeader) {
    const UA_SecurityPolicy *sp = channel->securityPolicy;

    if(!UA_ByteString_equal(&sp->policyUri, &asymHeader->securityPolicyUri))
        return UA_STATUSCODE_BADSECURITYPOLICYREJECTED;

    return sp->asymmetricModule.
        compareCertificateThumbprint(sp, &asymHeader->receiverCertificateThumbprint);

    /* The certificate in the header is verified via the configured PKI plugin
     * as certificateVerification.verifyCertificate(...). We cannot do it here
     * because the client/server context is needed. */
}

UA_StatusCode
<<<<<<< HEAD
checkSymHeader(UA_SecureChannel *channel, const UA_SymmetricAlgorithmSecurityHeader *symHeader) {
    /* If the message uses a different token, check if it is the next token. */
    if(symHeader->tokenId != channel->securityToken.tokenId) {
        if(symHeader->tokenId != channel->nextSecurityToken.tokenId) {
=======
checkSymHeader(UA_SecureChannel *channel, UA_UInt32 tokenId) {
    /* If no match, try to revolve to the next token after a
     * RenewSecureChannel */
    UA_StatusCode retval = UA_STATUSCODE_GOOD;
    UA_ChannelSecurityToken *token = &channel->securityToken;
    switch(channel->renewState) {
    case UA_SECURECHANNELRENEWSTATE_NORMAL:
    case UA_SECURECHANNELRENEWSTATE_SENT:
    default:
        break;

    case UA_SECURECHANNELRENEWSTATE_NEWTOKEN_SERVER:
        /* Old token still in use */
        if(tokenId == channel->securityToken.tokenId)
            break;

        /* Not the new token */
        if(tokenId != channel->altSecurityToken.tokenId) {
>>>>>>> 320d71b7
            UA_LOG_WARNING_CHANNEL(channel->securityPolicy->logger, channel,
                                   "Unknown SecurityToken");
            return UA_STATUSCODE_BADSECURECHANNELTOKENUNKNOWN;
        }

        /* Roll over to the new token, generate new local and remote keys */
        channel->renewState = UA_SECURECHANNELRENEWSTATE_NORMAL;
        channel->securityToken = channel->altSecurityToken;
        UA_ChannelSecurityToken_init(&channel->altSecurityToken);
        retval = UA_SecureChannel_generateLocalKeys(channel);
        retval |= generateRemoteKeys(channel);
        break;

    case UA_SECURECHANNELRENEWSTATE_NEWTOKEN_CLIENT:
        /* The server is still using the old token. That's okay. */
        if(tokenId == channel->altSecurityToken.tokenId) {
            token = &channel->altSecurityToken;
            break;
        }

        /* Not the new token */
        if(tokenId != channel->securityToken.tokenId) {
            UA_LOG_WARNING_CHANNEL(channel->securityPolicy->logger, channel,
                                   "Unknown SecurityToken");
            return UA_STATUSCODE_BADSECURECHANNELTOKENUNKNOWN;
        }

        /* The remote server uses the new token for the first time. Delete the
         * old token and roll the remote key over. The local key already uses
         * the nonce pair from the last OPN exchange. */
        channel->renewState = UA_SECURECHANNELRENEWSTATE_NORMAL;
        UA_ChannelSecurityToken_init(&channel->altSecurityToken);
        retval = generateRemoteKeys(channel);
    }

    if(retval != UA_STATUSCODE_GOOD)
        return retval;

    UA_DateTime timeout = token->createdAt + (token->revisedLifetime * UA_DATETIME_MSEC);
    if(channel->state == UA_SECURECHANNELSTATE_OPEN &&
       timeout < UA_DateTime_nowMonotonic()) {
        UA_LOG_WARNING_CHANNEL(channel->securityPolicy->logger, channel,
                               "SecurityToken timed out");
        UA_SecureChannel_close(channel);
        return UA_STATUSCODE_BADSECURECHANNELCLOSED;
    }

    return UA_STATUSCODE_GOOD;
}

/* Functionality used by both the SecureChannel and the SecurityPolicy */

size_t
UA_SecurityPolicy_getRemoteAsymEncryptionBufferLengthOverhead(const UA_SecurityPolicy *securityPolicy,
                                                              const void *channelContext,
                                                              size_t maxEncryptionLength) {
    if(maxEncryptionLength == 0)
        return 0;

    size_t plainTextBlockSize = securityPolicy->asymmetricModule.cryptoModule.
        encryptionAlgorithm.getRemotePlainTextBlockSize(securityPolicy, channelContext);
    size_t encryptedBlockSize = securityPolicy->asymmetricModule.cryptoModule.
        encryptionAlgorithm.getRemoteBlockSize(securityPolicy, channelContext);
    if(plainTextBlockSize == 0)
        return 0;

    size_t maxNumberOfBlocks = maxEncryptionLength / plainTextBlockSize;
    return maxNumberOfBlocks * (encryptedBlockSize - plainTextBlockSize);
}<|MERGE_RESOLUTION|>--- conflicted
+++ resolved
@@ -564,13 +564,8 @@
 }
 
 UA_StatusCode
-<<<<<<< HEAD
-checkSymHeader(UA_SecureChannel *channel, const UA_SymmetricAlgorithmSecurityHeader *symHeader) {
-    /* If the message uses a different token, check if it is the next token. */
-    if(symHeader->tokenId != channel->securityToken.tokenId) {
-        if(symHeader->tokenId != channel->nextSecurityToken.tokenId) {
-=======
-checkSymHeader(UA_SecureChannel *channel, UA_UInt32 tokenId) {
+checkSymHeader(UA_SecureChannel *channel,
+               const UA_SymmetricAlgorithmSecurityHeader *symHeader) {
     /* If no match, try to revolve to the next token after a
      * RenewSecureChannel */
     UA_StatusCode retval = UA_STATUSCODE_GOOD;
@@ -583,12 +578,11 @@
 
     case UA_SECURECHANNELRENEWSTATE_NEWTOKEN_SERVER:
         /* Old token still in use */
-        if(tokenId == channel->securityToken.tokenId)
+        if(symHeader->tokenId == channel->securityToken.tokenId)
             break;
 
         /* Not the new token */
-        if(tokenId != channel->altSecurityToken.tokenId) {
->>>>>>> 320d71b7
+        if(symHeader->tokenId != channel->altSecurityToken.tokenId) {
             UA_LOG_WARNING_CHANNEL(channel->securityPolicy->logger, channel,
                                    "Unknown SecurityToken");
             return UA_STATUSCODE_BADSECURECHANNELTOKENUNKNOWN;
@@ -604,13 +598,13 @@
 
     case UA_SECURECHANNELRENEWSTATE_NEWTOKEN_CLIENT:
         /* The server is still using the old token. That's okay. */
-        if(tokenId == channel->altSecurityToken.tokenId) {
+        if(symHeader->tokenId == channel->altSecurityToken.tokenId) {
             token = &channel->altSecurityToken;
             break;
         }
 
         /* Not the new token */
-        if(tokenId != channel->securityToken.tokenId) {
+        if(symHeader->tokenId != channel->securityToken.tokenId) {
             UA_LOG_WARNING_CHANNEL(channel->securityPolicy->logger, channel,
                                    "Unknown SecurityToken");
             return UA_STATUSCODE_BADSECURECHANNELTOKENUNKNOWN;
